// SPDX-License-Identifier: GPL-2.0
#include <linux/list.h>
#include <linux/compiler.h>
#include <linux/string.h>
#include <linux/zalloc.h>
#include <linux/ctype.h>
#include <sys/types.h>
#include <fcntl.h>
#include <sys/stat.h>
#include <unistd.h>
#include <stdio.h>
#include <stdbool.h>
#include <dirent.h>
#include <api/fs/fs.h>
#include <locale.h>
#include <fnmatch.h>
#include <math.h>
#include "debug.h"
#include "evsel.h"
#include "pmu.h"
#include "pmus.h"
#include <util/pmu-bison.h>
#include <util/pmu-flex.h>
#include "parse-events.h"
#include "print-events.h"
#include "header.h"
#include "string2.h"
#include "strbuf.h"
#include "fncache.h"
#include "util/evsel_config.h"
#include <regex.h>

struct perf_pmu perf_pmu__fake = {
	.name = "fake",
};

#define UNIT_MAX_LEN	31 /* max length for event unit name */

<<<<<<< HEAD
=======
enum event_source {
	/* An event loaded from /sys/devices/<pmu>/events. */
	EVENT_SRC_SYSFS,
	/* An event loaded from a CPUID matched json file. */
	EVENT_SRC_CPU_JSON,
	/*
	 * An event loaded from a /sys/devices/<pmu>/identifier matched json
	 * file.
	 */
	EVENT_SRC_SYS_JSON,
};

>>>>>>> 0c383648
/**
 * struct perf_pmu_alias - An event either read from sysfs or builtin in
 * pmu-events.c, created by parsing the pmu-events json files.
 */
struct perf_pmu_alias {
	/** @name: Name of the event like "mem-loads". */
	char *name;
	/** @desc: Optional short description of the event. */
	char *desc;
	/** @long_desc: Optional long description. */
	char *long_desc;
	/**
	 * @topic: Optional topic such as cache or pipeline, particularly for
	 * json events.
	 */
	char *topic;
	/** @terms: Owned list of the original parsed parameters. */
	struct parse_events_terms terms;
	/** @list: List element of struct perf_pmu aliases. */
	struct list_head list;
	/**
	 * @pmu_name: The name copied from the json struct pmu_event. This can
	 * differ from the PMU name as it won't have suffixes.
	 */
	char *pmu_name;
	/** @unit: Units for the event, such as bytes or cache lines. */
	char unit[UNIT_MAX_LEN+1];
	/** @scale: Value to scale read counter values by. */
	double scale;
	/**
	 * @per_pkg: Does the file
	 * <sysfs>/bus/event_source/devices/<pmu_name>/events/<name>.per-pkg or
	 * equivalent json value exist and have the value 1.
	 */
	bool per_pkg;
	/**
	 * @snapshot: Does the file
	 * <sysfs>/bus/event_source/devices/<pmu_name>/events/<name>.snapshot
	 * exist and have the value 1.
	 */
	bool snapshot;
	/**
	 * @deprecated: Is the event hidden and so not shown in perf list by
	 * default.
	 */
	bool deprecated;
	/** @from_sysfs: Was the alias from sysfs or a json event? */
	bool from_sysfs;
	/** @info_loaded: Have the scale, unit and other values been read from disk? */
	bool info_loaded;
};

/**
 * struct perf_pmu_format - Values from a format file read from
 * <sysfs>/devices/cpu/format/ held in struct perf_pmu.
 *
 * For example, the contents of <sysfs>/devices/cpu/format/event may be
 * "config:0-7" and will be represented here as name="event",
 * value=PERF_PMU_FORMAT_VALUE_CONFIG and bits 0 to 7 will be set.
 */
struct perf_pmu_format {
	/** @list: Element on list within struct perf_pmu. */
	struct list_head list;
	/** @bits: Which config bits are set by this format value. */
	DECLARE_BITMAP(bits, PERF_PMU_FORMAT_BITS);
	/** @name: The modifier/file name. */
	char *name;
	/**
	 * @value : Which config value the format relates to. Supported values
	 * are from PERF_PMU_FORMAT_VALUE_CONFIG to
	 * PERF_PMU_FORMAT_VALUE_CONFIG_END.
	 */
	u16 value;
	/** @loaded: Has the contents been loaded/parsed. */
	bool loaded;
};

static int pmu_aliases_parse(struct perf_pmu *pmu);

static struct perf_pmu_format *perf_pmu__new_format(struct list_head *list, char *name)
{
	struct perf_pmu_format *format;

	format = zalloc(sizeof(*format));
	if (!format)
		return NULL;

	format->name = strdup(name);
	if (!format->name) {
		free(format);
		return NULL;
	}
	list_add_tail(&format->list, list);
	return format;
}

/* Called at the end of parsing a format. */
void perf_pmu_format__set_value(void *vformat, int config, unsigned long *bits)
{
	struct perf_pmu_format *format = vformat;

	format->value = config;
	memcpy(format->bits, bits, sizeof(format->bits));
}

static void __perf_pmu_format__load(struct perf_pmu_format *format, FILE *file)
{
	void *scanner;
	int ret;

	ret = perf_pmu_lex_init(&scanner);
	if (ret)
		return;

	perf_pmu_set_in(file, scanner);
	ret = perf_pmu_parse(format, scanner);
	perf_pmu_lex_destroy(scanner);
	format->loaded = true;
}

static void perf_pmu_format__load(const struct perf_pmu *pmu, struct perf_pmu_format *format)
{
	char path[PATH_MAX];
	FILE *file = NULL;

	if (format->loaded)
		return;

	if (!perf_pmu__pathname_scnprintf(path, sizeof(path), pmu->name, "format"))
		return;

	assert(strlen(path) + strlen(format->name) + 2 < sizeof(path));
	strcat(path, "/");
	strcat(path, format->name);

	file = fopen(path, "r");
	if (!file)
		return;
	__perf_pmu_format__load(format, file);
	fclose(file);
}

/*
 * Parse & process all the sysfs attributes located under
 * the directory specified in 'dir' parameter.
 */
<<<<<<< HEAD
int perf_pmu__format_parse(struct perf_pmu *pmu, int dirfd, bool eager_load)
=======
static int perf_pmu__format_parse(struct perf_pmu *pmu, int dirfd, bool eager_load)
>>>>>>> 0c383648
{
	struct dirent *evt_ent;
	DIR *format_dir;
	int ret = 0;

	format_dir = fdopendir(dirfd);
	if (!format_dir)
		return -EINVAL;

	while ((evt_ent = readdir(format_dir)) != NULL) {
		struct perf_pmu_format *format;
		char *name = evt_ent->d_name;

		if (!strcmp(name, ".") || !strcmp(name, ".."))
			continue;

		format = perf_pmu__new_format(&pmu->format, name);
		if (!format) {
			ret = -ENOMEM;
			break;
		}

		if (eager_load) {
			FILE *file;
			int fd = openat(dirfd, name, O_RDONLY);

			if (fd < 0) {
				ret = -errno;
				break;
			}
			file = fdopen(fd, "r");
			if (!file) {
				close(fd);
				break;
			}
			__perf_pmu_format__load(format, file);
			fclose(file);
		}
	}

	closedir(format_dir);
	return ret;
}

/*
 * Reading/parsing the default pmu format definition, which should be
 * located at:
 * /sys/bus/event_source/devices/<dev>/format as sysfs group attributes.
 */
<<<<<<< HEAD
static int pmu_format(struct perf_pmu *pmu, int dirfd, const char *name)
=======
static int pmu_format(struct perf_pmu *pmu, int dirfd, const char *name, bool eager_load)
>>>>>>> 0c383648
{
	int fd;

	fd = perf_pmu__pathname_fd(dirfd, name, "format", O_DIRECTORY);
	if (fd < 0)
		return 0;

	/* it'll close the fd */
<<<<<<< HEAD
	if (perf_pmu__format_parse(pmu, fd, /*eager_load=*/false))
=======
	if (perf_pmu__format_parse(pmu, fd, eager_load))
>>>>>>> 0c383648
		return -1;

	return 0;
}

int perf_pmu__convert_scale(const char *scale, char **end, double *sval)
{
	char *lc;
	int ret = 0;

	/*
	 * save current locale
	 */
	lc = setlocale(LC_NUMERIC, NULL);

	/*
	 * The lc string may be allocated in static storage,
	 * so get a dynamic copy to make it survive setlocale
	 * call below.
	 */
	lc = strdup(lc);
	if (!lc) {
		ret = -ENOMEM;
		goto out;
	}

	/*
	 * force to C locale to ensure kernel
	 * scale string is converted correctly.
	 * kernel uses default C locale.
	 */
	setlocale(LC_NUMERIC, "C");

	*sval = strtod(scale, end);

out:
	/* restore locale */
	setlocale(LC_NUMERIC, lc);
	free(lc);
	return ret;
}

static int perf_pmu__parse_scale(struct perf_pmu *pmu, struct perf_pmu_alias *alias)
{
	struct stat st;
	ssize_t sret;
	size_t len;
	char scale[128];
	int fd, ret = -1;
	char path[PATH_MAX];

	len = perf_pmu__event_source_devices_scnprintf(path, sizeof(path));
	if (!len)
		return 0;
	scnprintf(path + len, sizeof(path) - len, "%s/events/%s.scale", pmu->name, alias->name);

	fd = open(path, O_RDONLY);
	if (fd == -1)
		return -1;

	if (fstat(fd, &st) < 0)
		goto error;

	sret = read(fd, scale, sizeof(scale)-1);
	if (sret < 0)
		goto error;

	if (scale[sret - 1] == '\n')
		scale[sret - 1] = '\0';
	else
		scale[sret] = '\0';

	ret = perf_pmu__convert_scale(scale, NULL, &alias->scale);
error:
	close(fd);
	return ret;
}

static int perf_pmu__parse_unit(struct perf_pmu *pmu, struct perf_pmu_alias *alias)
{
	char path[PATH_MAX];
	size_t len;
	ssize_t sret;
	int fd;


	len = perf_pmu__event_source_devices_scnprintf(path, sizeof(path));
	if (!len)
		return 0;
	scnprintf(path + len, sizeof(path) - len, "%s/events/%s.unit", pmu->name, alias->name);

	fd = open(path, O_RDONLY);
	if (fd == -1)
		return -1;

	sret = read(fd, alias->unit, UNIT_MAX_LEN);
	if (sret < 0)
		goto error;

	close(fd);

	if (alias->unit[sret - 1] == '\n')
		alias->unit[sret - 1] = '\0';
	else
		alias->unit[sret] = '\0';

	return 0;
error:
	close(fd);
	alias->unit[0] = '\0';
	return -1;
}

static int
perf_pmu__parse_per_pkg(struct perf_pmu *pmu, struct perf_pmu_alias *alias)
{
	char path[PATH_MAX];
	size_t len;
	int fd;

	len = perf_pmu__event_source_devices_scnprintf(path, sizeof(path));
	if (!len)
		return 0;
	scnprintf(path + len, sizeof(path) - len, "%s/events/%s.per-pkg", pmu->name, alias->name);

	fd = open(path, O_RDONLY);
	if (fd == -1)
		return -1;

	close(fd);

	alias->per_pkg = true;
	return 0;
}

static int perf_pmu__parse_snapshot(struct perf_pmu *pmu, struct perf_pmu_alias *alias)
{
	char path[PATH_MAX];
	size_t len;
	int fd;

	len = perf_pmu__event_source_devices_scnprintf(path, sizeof(path));
	if (!len)
		return 0;
	scnprintf(path + len, sizeof(path) - len, "%s/events/%s.snapshot", pmu->name, alias->name);

	fd = open(path, O_RDONLY);
	if (fd == -1)
		return -1;

	alias->snapshot = true;
	close(fd);
	return 0;
}

/* Delete an alias entry. */
static void perf_pmu_free_alias(struct perf_pmu_alias *newalias)
{
	zfree(&newalias->name);
	zfree(&newalias->desc);
	zfree(&newalias->long_desc);
	zfree(&newalias->topic);
	zfree(&newalias->pmu_name);
	parse_events_terms__exit(&newalias->terms);
	free(newalias);
}

static void perf_pmu__del_aliases(struct perf_pmu *pmu)
{
	struct perf_pmu_alias *alias, *tmp;

	list_for_each_entry_safe(alias, tmp, &pmu->aliases, list) {
		list_del(&alias->list);
		perf_pmu_free_alias(alias);
	}
}

static struct perf_pmu_alias *perf_pmu__find_alias(struct perf_pmu *pmu,
						   const char *name,
						   bool load)
{
	struct perf_pmu_alias *alias;

<<<<<<< HEAD
	if (load && !pmu->sysfs_aliases_loaded)
		pmu_aliases_parse(pmu);

	list_for_each_entry(alias, &pmu->aliases, list) {
		if (!strcasecmp(alias->name, name))
			return alias;
	}
=======
	if (load && !pmu->sysfs_aliases_loaded) {
		bool has_sysfs_event;
		char event_file_name[FILENAME_MAX + 8];

		/*
		 * Test if alias/event 'name' exists in the PMU's sysfs/events
		 * directory. If not skip parsing the sysfs aliases. Sysfs event
		 * name must be all lower or all upper case.
		 */
		scnprintf(event_file_name, sizeof(event_file_name), "events/%s", name);
		for (size_t i = 7, n = 7 + strlen(name); i < n; i++)
			event_file_name[i] = tolower(event_file_name[i]);

		has_sysfs_event = perf_pmu__file_exists(pmu, event_file_name);
		if (!has_sysfs_event) {
			for (size_t i = 7, n = 7 + strlen(name); i < n; i++)
				event_file_name[i] = toupper(event_file_name[i]);

			has_sysfs_event = perf_pmu__file_exists(pmu, event_file_name);
		}
		if (has_sysfs_event)
			pmu_aliases_parse(pmu);

	}
	list_for_each_entry(alias, &pmu->aliases, list) {
		if (!strcasecmp(alias->name, name))
			return alias;
	}
>>>>>>> 0c383648
	return NULL;
}

static bool assign_str(const char *name, const char *field, char **old_str,
				const char *new_str)
{
	if (!*old_str && new_str) {
		*old_str = strdup(new_str);
		return true;
	}

	if (!new_str || !strcasecmp(*old_str, new_str))
		return false; /* Nothing to update. */

	pr_debug("alias %s differs in field '%s' ('%s' != '%s')\n",
		name, field, *old_str, new_str);
	zfree(old_str);
	*old_str = strdup(new_str);
	return true;
}

static void read_alias_info(struct perf_pmu *pmu, struct perf_pmu_alias *alias)
{
	if (!alias->from_sysfs || alias->info_loaded)
		return;

	/*
	 * load unit name and scale if available
	 */
	perf_pmu__parse_unit(pmu, alias);
	perf_pmu__parse_scale(pmu, alias);
	perf_pmu__parse_per_pkg(pmu, alias);
	perf_pmu__parse_snapshot(pmu, alias);
}

struct update_alias_data {
	struct perf_pmu *pmu;
	struct perf_pmu_alias *alias;
};

static int update_alias(const struct pmu_event *pe,
			const struct pmu_events_table *table __maybe_unused,
			void *vdata)
{
	struct update_alias_data *data = vdata;
	int ret = 0;

	read_alias_info(data->pmu, data->alias);
	assign_str(pe->name, "desc", &data->alias->desc, pe->desc);
	assign_str(pe->name, "long_desc", &data->alias->long_desc, pe->long_desc);
	assign_str(pe->name, "topic", &data->alias->topic, pe->topic);
	data->alias->per_pkg = pe->perpkg;
	if (pe->event) {
		parse_events_terms__exit(&data->alias->terms);
		ret = parse_events_terms(&data->alias->terms, pe->event, /*input=*/NULL);
	}
	if (!ret && pe->unit) {
		char *unit;

		ret = perf_pmu__convert_scale(pe->unit, &unit, &data->alias->scale);
		if (!ret)
			snprintf(data->alias->unit, sizeof(data->alias->unit), "%s", unit);
	}
	return ret;
}

static int perf_pmu__new_alias(struct perf_pmu *pmu, const char *name,
				const char *desc, const char *val, FILE *val_fd,
<<<<<<< HEAD
				const struct pmu_event *pe)
=======
			        const struct pmu_event *pe, enum event_source src)
>>>>>>> 0c383648
{
	struct perf_pmu_alias *alias;
	int ret;
	const char *long_desc = NULL, *topic = NULL, *unit = NULL, *pmu_name = NULL;
	bool deprecated = false, perpkg = false;

	if (perf_pmu__find_alias(pmu, name, /*load=*/ false)) {
		/* Alias was already created/loaded. */
		return 0;
	}

	if (pe) {
		long_desc = pe->long_desc;
		topic = pe->topic;
		unit = pe->unit;
		perpkg = pe->perpkg;
		deprecated = pe->deprecated;
		if (pe->pmu && strcmp(pe->pmu, "default_core"))
			pmu_name = pe->pmu;
	}

	alias = zalloc(sizeof(*alias));
	if (!alias)
		return -ENOMEM;

	parse_events_terms__init(&alias->terms);
	alias->scale = 1.0;
	alias->unit[0] = '\0';
	alias->per_pkg = perpkg;
	alias->snapshot = false;
	alias->deprecated = deprecated;

	ret = parse_events_terms(&alias->terms, val, val_fd);
	if (ret) {
		pr_err("Cannot parse alias %s: %d\n", val, ret);
		free(alias);
		return ret;
	}

	alias->name = strdup(name);
	alias->desc = desc ? strdup(desc) : NULL;
	alias->long_desc = long_desc ? strdup(long_desc) :
				desc ? strdup(desc) : NULL;
	alias->topic = topic ? strdup(topic) : NULL;
	alias->pmu_name = pmu_name ? strdup(pmu_name) : NULL;
	if (unit) {
		if (perf_pmu__convert_scale(unit, (char **)&unit, &alias->scale) < 0) {
			perf_pmu_free_alias(alias);
			return -1;
		}
		snprintf(alias->unit, sizeof(alias->unit), "%s", unit);
	}
<<<<<<< HEAD
	if (!pe) {
		/* Update an event from sysfs with json data. */
		struct update_alias_data data = {
			.pmu = pmu,
			.alias = alias,
		};

		alias->from_sysfs = true;
		if (pmu->events_table) {
			if (pmu_events_table__find_event(pmu->events_table, pmu, name,
							 update_alias, &data) == 0)
				pmu->loaded_json_aliases++;
		}
	}

	if (!pe)
		pmu->sysfs_aliases++;
	else
		pmu->loaded_json_aliases++;
=======
	switch (src) {
	default:
	case EVENT_SRC_SYSFS:
		alias->from_sysfs = true;
		if (pmu->events_table) {
			/* Update an event from sysfs with json data. */
			struct update_alias_data data = {
				.pmu = pmu,
				.alias = alias,
			};
			if (pmu_events_table__find_event(pmu->events_table, pmu, name,
							 update_alias, &data) == 0)
				pmu->cpu_json_aliases++;
		}
		pmu->sysfs_aliases++;
		break;
	case  EVENT_SRC_CPU_JSON:
		pmu->cpu_json_aliases++;
		break;
	case  EVENT_SRC_SYS_JSON:
		pmu->sys_json_aliases++;
		break;

	}
>>>>>>> 0c383648
	list_add_tail(&alias->list, &pmu->aliases);
	return 0;
}

static inline bool pmu_alias_info_file(const char *name)
{
	size_t len;

	len = strlen(name);
	if (len > 5 && !strcmp(name + len - 5, ".unit"))
		return true;
	if (len > 6 && !strcmp(name + len - 6, ".scale"))
		return true;
	if (len > 8 && !strcmp(name + len - 8, ".per-pkg"))
		return true;
	if (len > 9 && !strcmp(name + len - 9, ".snapshot"))
		return true;

	return false;
}

/*
 * Reading the pmu event aliases definition, which should be located at:
 * /sys/bus/event_source/devices/<dev>/events as sysfs group attributes.
 */
<<<<<<< HEAD
static int pmu_aliases_parse(struct perf_pmu *pmu)
=======
static int __pmu_aliases_parse(struct perf_pmu *pmu, int events_dir_fd)
>>>>>>> 0c383648
{
	char path[PATH_MAX];
	struct dirent *evt_ent;
	DIR *event_dir;
<<<<<<< HEAD
	size_t len;
	int fd, dir_fd;

	len = perf_pmu__event_source_devices_scnprintf(path, sizeof(path));
	if (!len)
		return 0;
	scnprintf(path + len, sizeof(path) - len, "%s/events", pmu->name);

	dir_fd = open(path, O_DIRECTORY);
	if (dir_fd == -1) {
		pmu->sysfs_aliases_loaded = true;
		return 0;
	}

	event_dir = fdopendir(dir_fd);
	if (!event_dir){
		close (dir_fd);
=======

	event_dir = fdopendir(events_dir_fd);
	if (!event_dir)
>>>>>>> 0c383648
		return -EINVAL;
	}

	while ((evt_ent = readdir(event_dir))) {
		char *name = evt_ent->d_name;
		int fd;
		FILE *file;

		if (!strcmp(name, ".") || !strcmp(name, ".."))
			continue;

		/*
		 * skip info files parsed in perf_pmu__new_alias()
		 */
		if (pmu_alias_info_file(name))
			continue;

<<<<<<< HEAD
		fd = openat(dir_fd, name, O_RDONLY);
=======
		fd = openat(events_dir_fd, name, O_RDONLY);
>>>>>>> 0c383648
		if (fd == -1) {
			pr_debug("Cannot open %s\n", name);
			continue;
		}
		file = fdopen(fd, "r");
		if (!file) {
			close(fd);
			continue;
		}

		if (perf_pmu__new_alias(pmu, name, /*desc=*/ NULL,
<<<<<<< HEAD
					/*val=*/ NULL, file, /*pe=*/ NULL) < 0)
=======
					/*val=*/ NULL, file, /*pe=*/ NULL,
					EVENT_SRC_SYSFS) < 0)
>>>>>>> 0c383648
			pr_debug("Cannot set up %s\n", name);
		fclose(file);
	}

	closedir(event_dir);
<<<<<<< HEAD
	close (dir_fd);
=======
>>>>>>> 0c383648
	pmu->sysfs_aliases_loaded = true;
	return 0;
}

<<<<<<< HEAD
=======
static int pmu_aliases_parse(struct perf_pmu *pmu)
{
	char path[PATH_MAX];
	size_t len;
	int events_dir_fd, ret;

	if (pmu->sysfs_aliases_loaded)
		return 0;

	len = perf_pmu__event_source_devices_scnprintf(path, sizeof(path));
	if (!len)
		return 0;
	scnprintf(path + len, sizeof(path) - len, "%s/events", pmu->name);

	events_dir_fd = open(path, O_DIRECTORY);
	if (events_dir_fd == -1) {
		pmu->sysfs_aliases_loaded = true;
		return 0;
	}
	ret = __pmu_aliases_parse(pmu, events_dir_fd);
	close(events_dir_fd);
	return ret;
}

static int pmu_aliases_parse_eager(struct perf_pmu *pmu, int sysfs_fd)
{
	char path[FILENAME_MAX + 7];
	int ret, events_dir_fd;

	scnprintf(path, sizeof(path), "%s/events", pmu->name);
	events_dir_fd = openat(sysfs_fd, path, O_DIRECTORY, 0);
	if (events_dir_fd == -1) {
		pmu->sysfs_aliases_loaded = true;
		return 0;
	}
	ret = __pmu_aliases_parse(pmu, events_dir_fd);
	close(events_dir_fd);
	return ret;
}

>>>>>>> 0c383648
static int pmu_alias_terms(struct perf_pmu_alias *alias, int err_loc, struct list_head *terms)
{
	struct parse_events_term *term, *cloned;
	struct parse_events_terms clone_terms;

	parse_events_terms__init(&clone_terms);
	list_for_each_entry(term, &alias->terms.terms, list) {
		int ret = parse_events_term__clone(&cloned, term);

		if (ret) {
			parse_events_terms__exit(&clone_terms);
			return ret;
		}
		/*
		 * Weak terms don't override command line options,
		 * which we don't want for implicit terms in aliases.
		 */
		cloned->weak = true;
		cloned->err_term = cloned->err_val = err_loc;
		list_add_tail(&cloned->list, &clone_terms.terms);
	}
	list_splice_init(&clone_terms.terms, terms);
	parse_events_terms__exit(&clone_terms);
	return 0;
}

/*
 * Uncore PMUs have a "cpumask" file under sysfs. CPU PMUs (e.g. on arm/arm64)
 * may have a "cpus" file.
 */
static struct perf_cpu_map *pmu_cpumask(int dirfd, const char *name, bool is_core)
{
	struct perf_cpu_map *cpus;
	const char *templates[] = {
		"cpumask",
		"cpus",
		NULL
	};
	const char **template;
	char pmu_name[PATH_MAX];
	struct perf_pmu pmu = {.name = pmu_name};
	FILE *file;

	strlcpy(pmu_name, name, sizeof(pmu_name));
	for (template = templates; *template; template++) {
		file = perf_pmu__open_file_at(&pmu, dirfd, *template);
		if (!file)
			continue;
		cpus = perf_cpu_map__read(file);
		fclose(file);
		if (cpus)
			return cpus;
	}

	/* Nothing found, for core PMUs assume this means all CPUs. */
	return is_core ? perf_cpu_map__get(cpu_map__online()) : NULL;
}

static bool pmu_is_uncore(int dirfd, const char *name)
{
	int fd;

	fd = perf_pmu__pathname_fd(dirfd, name, "cpumask", O_PATH);
	if (fd < 0)
		return false;

	close(fd);
	return true;
}

static char *pmu_id(const char *name)
{
	char path[PATH_MAX], *str;
	size_t len;

	perf_pmu__pathname_scnprintf(path, sizeof(path), name, "identifier");

	if (filename__read_str(path, &str, &len) < 0)
		return NULL;

	str[len - 1] = 0; /* remove line feed */

	return str;
}

/**
 * is_sysfs_pmu_core() - PMU CORE devices have different name other than cpu in
 *         sysfs on some platforms like ARM or Intel hybrid. Looking for
 *         possible the cpus file in sysfs files to identify whether this is a
 *         core device.
 * @name: The PMU name such as "cpu_atom".
 */
static int is_sysfs_pmu_core(const char *name)
{
	char path[PATH_MAX];

	if (!perf_pmu__pathname_scnprintf(path, sizeof(path), name, "cpus"))
		return 0;
	return file_available(path);
}

char *perf_pmu__getcpuid(struct perf_pmu *pmu)
{
	char *cpuid;
	static bool printed;

	cpuid = getenv("PERF_CPUID");
	if (cpuid)
		cpuid = strdup(cpuid);
	if (!cpuid)
		cpuid = get_cpuid_str(pmu);
	if (!cpuid)
		return NULL;

	if (!printed) {
		pr_debug("Using CPUID %s\n", cpuid);
		printed = true;
	}
	return cpuid;
}

__weak const struct pmu_metrics_table *pmu_metrics_table__find(void)
{
	return perf_pmu__find_metrics_table(NULL);
}

/**
 * perf_pmu__match_ignoring_suffix - Does the pmu_name match tok ignoring any
 *                                   trailing suffix? The Suffix must be in form
 *                                   tok_{digits}, or tok{digits}.
 * @pmu_name: The pmu_name with possible suffix.
 * @tok: The possible match to pmu_name without suffix.
 */
static bool perf_pmu__match_ignoring_suffix(const char *pmu_name, const char *tok)
{
	const char *p;

	if (strncmp(pmu_name, tok, strlen(tok)))
		return false;

	p = pmu_name + strlen(tok);
	if (*p == 0)
		return true;

	if (*p == '_')
		++p;

	/* Ensure we end in a number */
	while (1) {
		if (!isdigit(*p))
			return false;
		if (*(++p) == 0)
			break;
	}

	return true;
}

/**
 * pmu_uncore_alias_match - does name match the PMU name?
 * @pmu_name: the json struct pmu_event name. This may lack a suffix (which
 *            matches) or be of the form "socket,pmuname" which will match
 *            "socketX_pmunameY".
 * @name: a real full PMU name as from sysfs.
 */
static bool pmu_uncore_alias_match(const char *pmu_name, const char *name)
{
	char *tmp = NULL, *tok, *str;
	bool res;

	if (strchr(pmu_name, ',') == NULL)
		return perf_pmu__match_ignoring_suffix(name, pmu_name);

	str = strdup(pmu_name);
	if (!str)
		return false;

	/*
	 * uncore alias may be from different PMU with common prefix
	 */
	tok = strtok_r(str, ",", &tmp);
	if (strncmp(pmu_name, tok, strlen(tok))) {
		res = false;
		goto out;
	}

	/*
	 * Match more complex aliases where the alias name is a comma-delimited
	 * list of tokens, orderly contained in the matching PMU name.
	 *
	 * Example: For alias "socket,pmuname" and PMU "socketX_pmunameY", we
	 *	    match "socket" in "socketX_pmunameY" and then "pmuname" in
	 *	    "pmunameY".
	 */
	while (1) {
		char *next_tok = strtok_r(NULL, ",", &tmp);

		name = strstr(name, tok);
		if (!name ||
		    (!next_tok && !perf_pmu__match_ignoring_suffix(name, tok))) {
			res = false;
			goto out;
		}
		if (!next_tok)
			break;
		tok = next_tok;
		name += strlen(tok);
	}

	res = true;
out:
	free(str);
	return res;
}

bool pmu_uncore_identifier_match(const char *compat, const char *id)
{
	regex_t re;
	regmatch_t pmatch[1];
	int match;

	if (regcomp(&re, compat, REG_EXTENDED) != 0) {
		/* Warn unable to generate match particular string. */
		pr_info("Invalid regular expression %s\n", compat);
		return false;
	}

	match = !regexec(&re, id, 1, pmatch, 0);
	if (match) {
		/* Ensure a full match. */
		match = pmatch[0].rm_so == 0 && (size_t)pmatch[0].rm_eo == strlen(id);
	}
	regfree(&re);

	return match;
}

static int pmu_add_cpu_aliases_map_callback(const struct pmu_event *pe,
					const struct pmu_events_table *table __maybe_unused,
					void *vdata)
{
	struct perf_pmu *pmu = vdata;

<<<<<<< HEAD
	perf_pmu__new_alias(pmu, pe->name, pe->desc, pe->event, /*val_fd=*/ NULL, pe);
=======
	perf_pmu__new_alias(pmu, pe->name, pe->desc, pe->event, /*val_fd=*/ NULL,
			    pe, EVENT_SRC_CPU_JSON);
>>>>>>> 0c383648
	return 0;
}

/*
 * From the pmu_events_table, find the events that correspond to the given
 * PMU and add them to the list 'head'.
 */
void pmu_add_cpu_aliases_table(struct perf_pmu *pmu, const struct pmu_events_table *table)
{
	pmu_events_table__for_each_event(table, pmu, pmu_add_cpu_aliases_map_callback, pmu);
}

static void pmu_add_cpu_aliases(struct perf_pmu *pmu)
{
	if (!pmu->events_table)
		return;

	if (pmu->cpu_aliases_added)
		return;

	pmu_add_cpu_aliases_table(pmu, pmu->events_table);
	pmu->cpu_aliases_added = true;
}

static int pmu_add_sys_aliases_iter_fn(const struct pmu_event *pe,
				       const struct pmu_events_table *table __maybe_unused,
				       void *vdata)
{
	struct perf_pmu *pmu = vdata;

	if (!pe->compat || !pe->pmu)
		return 0;

	if (pmu_uncore_alias_match(pe->pmu, pmu->name) &&
<<<<<<< HEAD
			pmu_uncore_identifier_match(pe->compat, pmu->id)) {
=======
	    pmu_uncore_identifier_match(pe->compat, pmu->id)) {
>>>>>>> 0c383648
		perf_pmu__new_alias(pmu,
				pe->name,
				pe->desc,
				pe->event,
				/*val_fd=*/ NULL,
<<<<<<< HEAD
				pe);
=======
				pe,
				EVENT_SRC_SYS_JSON);
>>>>>>> 0c383648
	}

	return 0;
}

void pmu_add_sys_aliases(struct perf_pmu *pmu)
{
	if (!pmu->id)
		return;

	pmu_for_each_sys_event(pmu_add_sys_aliases_iter_fn, pmu);
}

static char *pmu_find_alias_name(struct perf_pmu *pmu, int dirfd)
{
	FILE *file = perf_pmu__open_file_at(pmu, dirfd, "alias");
	char *line = NULL;
	size_t line_len = 0;
	ssize_t ret;

	if (!file)
		return NULL;

	ret = getline(&line, &line_len, file);
	if (ret < 0) {
		fclose(file);
		return NULL;
	}
	/* Remove trailing newline. */
	if (ret > 0 && line[ret - 1] == '\n')
		line[--ret] = '\0';

	fclose(file);
	return line;
}

static int pmu_max_precise(int dirfd, struct perf_pmu *pmu)
{
	int max_precise = -1;

	perf_pmu__scan_file_at(pmu, dirfd, "caps/max_precise", "%d", &max_precise);
	return max_precise;
}

void __weak
perf_pmu__arch_init(struct perf_pmu *pmu)
{
	if (pmu->is_core)
		pmu->mem_events = perf_mem_events;
}

<<<<<<< HEAD
struct perf_pmu *perf_pmu__lookup(struct list_head *pmus, int dirfd, const char *name)
=======
struct perf_pmu *perf_pmu__lookup(struct list_head *pmus, int dirfd, const char *name,
				  bool eager_load)
>>>>>>> 0c383648
{
	struct perf_pmu *pmu;
	__u32 type;

	pmu = zalloc(sizeof(*pmu));
	if (!pmu)
		return NULL;

	pmu->name = strdup(name);
	if (!pmu->name)
		goto err;

	/*
	 * Read type early to fail fast if a lookup name isn't a PMU. Ensure
	 * that type value is successfully assigned (return 1).
	 */
	if (perf_pmu__scan_file_at(pmu, dirfd, "type", "%u", &type) != 1)
		goto err;

	INIT_LIST_HEAD(&pmu->format);
	INIT_LIST_HEAD(&pmu->aliases);
	INIT_LIST_HEAD(&pmu->caps);

	/*
	 * The pmu data we store & need consists of the pmu
	 * type value and format definitions. Load both right
	 * now.
	 */
<<<<<<< HEAD
	if (pmu_format(pmu, dirfd, name))
=======
	if (pmu_format(pmu, dirfd, name, eager_load))
>>>>>>> 0c383648
		goto err;

	pmu->is_core = is_pmu_core(name);
	pmu->cpus = pmu_cpumask(dirfd, name, pmu->is_core);

	pmu->type = type;
	pmu->is_uncore = pmu_is_uncore(dirfd, name);
	if (pmu->is_uncore)
		pmu->id = pmu_id(name);
	pmu->max_precise = pmu_max_precise(dirfd, pmu);
	pmu->alias_name = pmu_find_alias_name(pmu, dirfd);
	pmu->events_table = perf_pmu__find_events_table(pmu);
<<<<<<< HEAD
=======
	/*
	 * Load the sys json events/aliases when loading the PMU as each event
	 * may have a different compat regular expression. We therefore can't
	 * know the number of sys json events/aliases without computing the
	 * regular expressions for them all.
	 */
>>>>>>> 0c383648
	pmu_add_sys_aliases(pmu);
	list_add_tail(&pmu->list, pmus);

	perf_pmu__arch_init(pmu);
<<<<<<< HEAD
=======

	if (eager_load)
		pmu_aliases_parse_eager(pmu, dirfd);
>>>>>>> 0c383648

	return pmu;
err:
	zfree(&pmu->name);
	free(pmu);
	return NULL;
}

/* Creates the PMU when sysfs scanning fails. */
struct perf_pmu *perf_pmu__create_placeholder_core_pmu(struct list_head *core_pmus)
{
	struct perf_pmu *pmu = zalloc(sizeof(*pmu));

	if (!pmu)
		return NULL;

	pmu->name = strdup("cpu");
	if (!pmu->name) {
		free(pmu);
		return NULL;
	}

	pmu->is_core = true;
	pmu->type = PERF_TYPE_RAW;
	pmu->cpus = cpu_map__online();

	INIT_LIST_HEAD(&pmu->format);
	INIT_LIST_HEAD(&pmu->aliases);
	INIT_LIST_HEAD(&pmu->caps);
	list_add_tail(&pmu->list, core_pmus);
	return pmu;
}

void perf_pmu__warn_invalid_formats(struct perf_pmu *pmu)
{
	struct perf_pmu_format *format;

	if (pmu->formats_checked)
		return;

	pmu->formats_checked = true;

	/* fake pmu doesn't have format list */
	if (pmu == &perf_pmu__fake)
		return;

	list_for_each_entry(format, &pmu->format, list) {
		perf_pmu_format__load(pmu, format);
		if (format->value >= PERF_PMU_FORMAT_VALUE_CONFIG_END) {
			pr_warning("WARNING: '%s' format '%s' requires 'perf_event_attr::config%d'"
				   "which is not supported by this version of perf!\n",
				   pmu->name, format->name, format->value);
			return;
		}
	}
}

bool evsel__is_aux_event(const struct evsel *evsel)
{
	struct perf_pmu *pmu = evsel__find_pmu(evsel);

	return pmu && pmu->auxtrace;
}

/*
 * Set @config_name to @val as long as the user hasn't already set or cleared it
 * by passing a config term on the command line.
 *
 * @val is the value to put into the bits specified by @config_name rather than
 * the bit pattern. It is shifted into position by this function, so to set
 * something to true, pass 1 for val rather than a pre shifted value.
 */
#define field_prep(_mask, _val) (((_val) << (ffsll(_mask) - 1)) & (_mask))
void evsel__set_config_if_unset(struct perf_pmu *pmu, struct evsel *evsel,
				const char *config_name, u64 val)
{
	u64 user_bits = 0, bits;
	struct evsel_config_term *term = evsel__get_config_term(evsel, CFG_CHG);

	if (term)
		user_bits = term->val.cfg_chg;

	bits = perf_pmu__format_bits(pmu, config_name);

	/* Do nothing if the user changed the value */
	if (bits & user_bits)
		return;

	/* Otherwise replace it */
	evsel->core.attr.config &= ~bits;
	evsel->core.attr.config |= field_prep(bits, val);
}

static struct perf_pmu_format *
pmu_find_format(const struct list_head *formats, const char *name)
{
	struct perf_pmu_format *format;

	list_for_each_entry(format, formats, list)
		if (!strcmp(format->name, name))
			return format;

	return NULL;
}

__u64 perf_pmu__format_bits(struct perf_pmu *pmu, const char *name)
{
	struct perf_pmu_format *format = pmu_find_format(&pmu->format, name);
	__u64 bits = 0;
	int fbit;

	if (!format)
		return 0;

	for_each_set_bit(fbit, format->bits, PERF_PMU_FORMAT_BITS)
		bits |= 1ULL << fbit;

	return bits;
}

int perf_pmu__format_type(struct perf_pmu *pmu, const char *name)
{
	struct perf_pmu_format *format = pmu_find_format(&pmu->format, name);

	if (!format)
		return -1;

	perf_pmu_format__load(pmu, format);
	return format->value;
}

/*
 * Sets value based on the format definition (format parameter)
 * and unformatted value (value parameter).
 */
static void pmu_format_value(unsigned long *format, __u64 value, __u64 *v,
			     bool zero)
{
	unsigned long fbit, vbit;

	for (fbit = 0, vbit = 0; fbit < PERF_PMU_FORMAT_BITS; fbit++) {

		if (!test_bit(fbit, format))
			continue;

		if (value & (1llu << vbit++))
			*v |= (1llu << fbit);
		else if (zero)
			*v &= ~(1llu << fbit);
	}
}

static __u64 pmu_format_max_value(const unsigned long *format)
{
	int w;

	w = bitmap_weight(format, PERF_PMU_FORMAT_BITS);
	if (!w)
		return 0;
	if (w < 64)
		return (1ULL << w) - 1;
	return -1;
}

/*
 * Term is a string term, and might be a param-term. Try to look up it's value
 * in the remaining terms.
 * - We have a term like "base-or-format-term=param-term",
 * - We need to find the value supplied for "param-term" (with param-term named
 *   in a config string) later on in the term list.
 */
static int pmu_resolve_param_term(struct parse_events_term *term,
				  struct parse_events_terms *head_terms,
				  __u64 *value)
{
	struct parse_events_term *t;

	list_for_each_entry(t, &head_terms->terms, list) {
		if (t->type_val == PARSE_EVENTS__TERM_TYPE_NUM &&
		    t->config && !strcmp(t->config, term->config)) {
			t->used = true;
			*value = t->val.num;
			return 0;
		}
	}

	if (verbose > 0)
		printf("Required parameter '%s' not specified\n", term->config);

	return -1;
}

static char *pmu_formats_string(const struct list_head *formats)
{
	struct perf_pmu_format *format;
	char *str = NULL;
	struct strbuf buf = STRBUF_INIT;
	unsigned int i = 0;

	if (!formats)
		return NULL;

	/* sysfs exported terms */
	list_for_each_entry(format, formats, list)
		if (strbuf_addf(&buf, i++ ? ",%s" : "%s", format->name) < 0)
			goto error;

	str = strbuf_detach(&buf, NULL);
error:
	strbuf_release(&buf);

	return str;
}

/*
 * Setup one of config[12] attr members based on the
 * user input data - term parameter.
 */
static int pmu_config_term(const struct perf_pmu *pmu,
			   struct perf_event_attr *attr,
			   struct parse_events_term *term,
			   struct parse_events_terms *head_terms,
			   bool zero, struct parse_events_error *err)
{
	struct perf_pmu_format *format;
	__u64 *vp;
	__u64 val, max_val;

	/*
	 * If this is a parameter we've already used for parameterized-eval,
	 * skip it in normal eval.
	 */
	if (term->used)
		return 0;

	/*
	 * Hardcoded terms should be already in, so nothing
	 * to be done for them.
	 */
	if (parse_events__is_hardcoded_term(term))
		return 0;

	format = pmu_find_format(&pmu->format, term->config);
	if (!format) {
		char *pmu_term = pmu_formats_string(&pmu->format);
		char *unknown_term;
		char *help_msg;

		if (asprintf(&unknown_term,
				"unknown term '%s' for pmu '%s'",
				term->config, pmu->name) < 0)
			unknown_term = NULL;
		help_msg = parse_events_formats_error_string(pmu_term);
		if (err) {
			parse_events_error__handle(err, term->err_term,
						   unknown_term,
						   help_msg);
		} else {
			pr_debug("%s (%s)\n", unknown_term, help_msg);
			free(unknown_term);
		}
		free(pmu_term);
		return -EINVAL;
	}
	perf_pmu_format__load(pmu, format);
	switch (format->value) {
	case PERF_PMU_FORMAT_VALUE_CONFIG:
		vp = &attr->config;
		break;
	case PERF_PMU_FORMAT_VALUE_CONFIG1:
		vp = &attr->config1;
		break;
	case PERF_PMU_FORMAT_VALUE_CONFIG2:
		vp = &attr->config2;
		break;
	case PERF_PMU_FORMAT_VALUE_CONFIG3:
		vp = &attr->config3;
		break;
	default:
		return -EINVAL;
	}

	/*
	 * Either directly use a numeric term, or try to translate string terms
	 * using event parameters.
	 */
	if (term->type_val == PARSE_EVENTS__TERM_TYPE_NUM) {
		if (term->no_value &&
		    bitmap_weight(format->bits, PERF_PMU_FORMAT_BITS) > 1) {
			if (err) {
				parse_events_error__handle(err, term->err_val,
					   strdup("no value assigned for term"),
					   NULL);
			}
			return -EINVAL;
		}

		val = term->val.num;
	} else if (term->type_val == PARSE_EVENTS__TERM_TYPE_STR) {
		if (strcmp(term->val.str, "?")) {
			if (verbose > 0) {
				pr_info("Invalid sysfs entry %s=%s\n",
						term->config, term->val.str);
			}
			if (err) {
				parse_events_error__handle(err, term->err_val,
					strdup("expected numeric value"),
					NULL);
			}
			return -EINVAL;
		}

		if (pmu_resolve_param_term(term, head_terms, &val))
			return -EINVAL;
	} else
		return -EINVAL;

	max_val = pmu_format_max_value(format->bits);
	if (val > max_val) {
		if (err) {
			char *err_str;

			parse_events_error__handle(err, term->err_val,
				asprintf(&err_str,
				    "value too big for format (%s), maximum is %llu",
				    format->name, (unsigned long long)max_val) < 0
				    ? strdup("value too big for format")
				    : err_str,
				    NULL);
			return -EINVAL;
		}
		/*
		 * Assume we don't care if !err, in which case the value will be
		 * silently truncated.
		 */
	}

	pmu_format_value(format->bits, val, vp, zero);
	return 0;
}

int perf_pmu__config_terms(const struct perf_pmu *pmu,
			   struct perf_event_attr *attr,
			   struct parse_events_terms *terms,
			   bool zero, struct parse_events_error *err)
{
	struct parse_events_term *term;

	list_for_each_entry(term, &terms->terms, list) {
		if (pmu_config_term(pmu, attr, term, terms, zero, err))
			return -EINVAL;
	}

	return 0;
}

/*
 * Configures event's 'attr' parameter based on the:
 * 1) users input - specified in terms parameter
 * 2) pmu format definitions - specified by pmu parameter
 */
int perf_pmu__config(struct perf_pmu *pmu, struct perf_event_attr *attr,
		     struct parse_events_terms *head_terms,
		     struct parse_events_error *err)
{
	bool zero = !!pmu->perf_event_attr_init_default;

	return perf_pmu__config_terms(pmu, attr, head_terms, zero, err);
}

static struct perf_pmu_alias *pmu_find_alias(struct perf_pmu *pmu,
					     struct parse_events_term *term)
{
	struct perf_pmu_alias *alias;
	const char *name;

	if (parse_events__is_hardcoded_term(term))
		return NULL;

	if (term->type_val == PARSE_EVENTS__TERM_TYPE_NUM) {
		if (!term->no_value)
			return NULL;
		if (pmu_find_format(&pmu->format, term->config))
			return NULL;
		name = term->config;

	} else if (term->type_val == PARSE_EVENTS__TERM_TYPE_STR) {
		if (strcasecmp(term->config, "event"))
			return NULL;
		name = term->val.str;
	} else {
		return NULL;
	}

	alias = perf_pmu__find_alias(pmu, name, /*load=*/ true);
	if (alias || pmu->cpu_aliases_added)
		return alias;

	/* Alias doesn't exist, try to get it from the json events. */
	if (pmu->events_table &&
	    pmu_events_table__find_event(pmu->events_table, pmu, name,
				         pmu_add_cpu_aliases_map_callback,
				         pmu) == 0) {
		alias = perf_pmu__find_alias(pmu, name, /*load=*/ false);
	}
	return alias;
}


static int check_info_data(struct perf_pmu *pmu,
			   struct perf_pmu_alias *alias,
			   struct perf_pmu_info *info,
			   struct parse_events_error *err,
			   int column)
{
	read_alias_info(pmu, alias);
	/*
	 * Only one term in event definition can
	 * define unit, scale and snapshot, fail
	 * if there's more than one.
	 */
	if (info->unit && alias->unit[0]) {
		parse_events_error__handle(err, column,
					strdup("Attempt to set event's unit twice"),
					NULL);
		return -EINVAL;
	}
	if (info->scale && alias->scale) {
		parse_events_error__handle(err, column,
					strdup("Attempt to set event's scale twice"),
					NULL);
<<<<<<< HEAD
		return -EINVAL;
	}
	if (info->snapshot && alias->snapshot) {
		parse_events_error__handle(err, column,
					strdup("Attempt to set event snapshot twice"),
					NULL);
		return -EINVAL;
	}
=======
		return -EINVAL;
	}
	if (info->snapshot && alias->snapshot) {
		parse_events_error__handle(err, column,
					strdup("Attempt to set event snapshot twice"),
					NULL);
		return -EINVAL;
	}
>>>>>>> 0c383648

	if (alias->unit[0])
		info->unit = alias->unit;

	if (alias->scale)
		info->scale = alias->scale;

	if (alias->snapshot)
		info->snapshot = alias->snapshot;

	return 0;
}

/*
 * Find alias in the terms list and replace it with the terms
 * defined for the alias
 */
int perf_pmu__check_alias(struct perf_pmu *pmu, struct parse_events_terms *head_terms,
			  struct perf_pmu_info *info, bool *rewrote_terms,
			  struct parse_events_error *err)
{
	struct parse_events_term *term, *h;
	struct perf_pmu_alias *alias;
	int ret;

	*rewrote_terms = false;
	info->per_pkg = false;

	/*
	 * Mark unit and scale as not set
	 * (different from default values, see below)
	 */
	info->unit     = NULL;
	info->scale    = 0.0;
	info->snapshot = false;

	list_for_each_entry_safe(term, h, &head_terms->terms, list) {
		alias = pmu_find_alias(pmu, term);
		if (!alias)
			continue;
		ret = pmu_alias_terms(alias, term->err_term, &term->list);
		if (ret) {
			parse_events_error__handle(err, term->err_term,
						strdup("Failure to duplicate terms"),
						NULL);
			return ret;
		}
		*rewrote_terms = true;
		ret = check_info_data(pmu, alias, info, err, term->err_term);
		if (ret)
			return ret;

		if (alias->per_pkg)
			info->per_pkg = true;

		list_del_init(&term->list);
		parse_events_term__delete(term);
	}

	/*
	 * if no unit or scale found in aliases, then
	 * set defaults as for evsel
	 * unit cannot left to NULL
	 */
	if (info->unit == NULL)
		info->unit   = "";

	if (info->scale == 0.0)
		info->scale  = 1.0;

	return 0;
}

struct find_event_args {
	const char *event;
	void *state;
	pmu_event_callback cb;
};

static int find_event_callback(void *state, struct pmu_event_info *info)
{
	struct find_event_args *args = state;

	if (!strcmp(args->event, info->name))
		return args->cb(args->state, info);

	return 0;
}

int perf_pmu__find_event(struct perf_pmu *pmu, const char *event, void *state, pmu_event_callback cb)
{
	struct find_event_args args = {
		.event = event,
		.state = state,
		.cb = cb,
	};

	/* Sub-optimal, but function is only used by tests. */
	return perf_pmu__for_each_event(pmu, /*skip_duplicate_pmus=*/ false,
					&args, find_event_callback);
}

static void perf_pmu__del_formats(struct list_head *formats)
{
	struct perf_pmu_format *fmt, *tmp;

	list_for_each_entry_safe(fmt, tmp, formats, list) {
		list_del(&fmt->list);
		zfree(&fmt->name);
		free(fmt);
	}
}

bool perf_pmu__has_format(const struct perf_pmu *pmu, const char *name)
{
	struct perf_pmu_format *format;

	list_for_each_entry(format, &pmu->format, list) {
		if (!strcmp(format->name, name))
			return true;
	}
	return false;
}

int perf_pmu__for_each_format(struct perf_pmu *pmu, void *state, pmu_format_callback cb)
{
	static const char *const terms[] = {
		"config=0..0xffffffffffffffff",
		"config1=0..0xffffffffffffffff",
		"config2=0..0xffffffffffffffff",
		"config3=0..0xffffffffffffffff",
		"name=string",
		"period=number",
		"freq=number",
		"branch_type=(u|k|hv|any|...)",
		"time",
		"call-graph=(fp|dwarf|lbr)",
		"stack-size=number",
		"max-stack=number",
		"nr=number",
		"inherit",
		"no-inherit",
		"overwrite",
		"no-overwrite",
		"percore",
		"aux-output",
		"aux-sample-size=number",
	};
	struct perf_pmu_format *format;
	int ret;

	/*
	 * max-events and driver-config are missing above as are the internal
	 * types user, metric-id, raw, legacy cache and hardware. Assert against
	 * the enum parse_events__term_type so they are kept in sync.
	 */
	_Static_assert(ARRAY_SIZE(terms) == __PARSE_EVENTS__TERM_TYPE_NR - 6,
		       "perf_pmu__for_each_format()'s terms must be kept in sync with enum parse_events__term_type");
	list_for_each_entry(format, &pmu->format, list) {
		perf_pmu_format__load(pmu, format);
		ret = cb(state, format->name, (int)format->value, format->bits);
		if (ret)
			return ret;
	}
	if (!pmu->is_core)
		return 0;

	for (size_t i = 0; i < ARRAY_SIZE(terms); i++) {
		int config = PERF_PMU_FORMAT_VALUE_CONFIG;

		if (i < PERF_PMU_FORMAT_VALUE_CONFIG_END)
			config = i;

		ret = cb(state, terms[i], config, /*bits=*/NULL);
		if (ret)
			return ret;
	}
	return 0;
}

bool is_pmu_core(const char *name)
{
	return !strcmp(name, "cpu") || !strcmp(name, "cpum_cf") || is_sysfs_pmu_core(name);
}

bool perf_pmu__supports_legacy_cache(const struct perf_pmu *pmu)
{
	return pmu->is_core;
}

bool perf_pmu__auto_merge_stats(const struct perf_pmu *pmu)
{
	return !pmu->is_core || perf_pmus__num_core_pmus() == 1;
}

bool perf_pmu__have_event(struct perf_pmu *pmu, const char *name)
{
	if (!name)
		return false;
	if (perf_pmu__find_alias(pmu, name, /*load=*/ true) != NULL)
		return true;
	if (pmu->cpu_aliases_added || !pmu->events_table)
		return false;
	return pmu_events_table__find_event(pmu->events_table, pmu, name, NULL, NULL) == 0;
}

size_t perf_pmu__num_events(struct perf_pmu *pmu)
{
	size_t nr;

<<<<<<< HEAD
	if (!pmu->sysfs_aliases_loaded)
		pmu_aliases_parse(pmu);

	nr = pmu->sysfs_aliases;

	if (pmu->cpu_aliases_added)
		 nr += pmu->loaded_json_aliases;
	else if (pmu->events_table)
		nr += pmu_events_table__num_events(pmu->events_table, pmu) - pmu->loaded_json_aliases;
=======
	pmu_aliases_parse(pmu);
	nr = pmu->sysfs_aliases + pmu->sys_json_aliases;;

	if (pmu->cpu_aliases_added)
		 nr += pmu->cpu_json_aliases;
	else if (pmu->events_table)
		nr += pmu_events_table__num_events(pmu->events_table, pmu) - pmu->cpu_json_aliases;
	else
		assert(pmu->cpu_json_aliases == 0);
>>>>>>> 0c383648

	return pmu->selectable ? nr + 1 : nr;
}

static int sub_non_neg(int a, int b)
{
	if (b > a)
		return 0;
	return a - b;
}

static char *format_alias(char *buf, int len, const struct perf_pmu *pmu,
			  const struct perf_pmu_alias *alias, bool skip_duplicate_pmus)
{
	struct parse_events_term *term;
	int pmu_name_len = skip_duplicate_pmus
		? pmu_name_len_no_suffix(pmu->name, /*num=*/NULL)
		: (int)strlen(pmu->name);
	int used = snprintf(buf, len, "%.*s/%s", pmu_name_len, pmu->name, alias->name);

	list_for_each_entry(term, &alias->terms.terms, list) {
		if (term->type_val == PARSE_EVENTS__TERM_TYPE_STR)
			used += snprintf(buf + used, sub_non_neg(len, used),
					",%s=%s", term->config,
					term->val.str);
	}

	if (sub_non_neg(len, used) > 0) {
		buf[used] = '/';
		used++;
	}
	if (sub_non_neg(len, used) > 0) {
		buf[used] = '\0';
		used++;
	} else
		buf[len - 1] = '\0';

	return buf;
}

int perf_pmu__for_each_event(struct perf_pmu *pmu, bool skip_duplicate_pmus,
			     void *state, pmu_event_callback cb)
{
	char buf[1024];
	struct perf_pmu_alias *event;
	struct pmu_event_info info = {
		.pmu = pmu,
	};
	int ret = 0;
	struct strbuf sb;

	strbuf_init(&sb, /*hint=*/ 0);
<<<<<<< HEAD
	pmu_add_cpu_aliases(pmu);
	list_for_each_entry(event, &pmu->aliases, list) {
		size_t buf_used;

		info.pmu_name = event->pmu_name ?: pmu->name;
=======
	pmu_aliases_parse(pmu);
	pmu_add_cpu_aliases(pmu);
	list_for_each_entry(event, &pmu->aliases, list) {
		size_t buf_used;
		int pmu_name_len;

		info.pmu_name = event->pmu_name ?: pmu->name;
		pmu_name_len = skip_duplicate_pmus
			? pmu_name_len_no_suffix(info.pmu_name, /*num=*/NULL)
			: (int)strlen(info.pmu_name);
>>>>>>> 0c383648
		info.alias = NULL;
		if (event->desc) {
			info.name = event->name;
			buf_used = 0;
		} else {
			info.name = format_alias(buf, sizeof(buf), pmu, event,
						 skip_duplicate_pmus);
			if (pmu->is_core) {
				info.alias = info.name;
				info.name = event->name;
			}
			buf_used = strlen(buf) + 1;
		}
		info.scale_unit = NULL;
		if (strlen(event->unit) || event->scale != 1.0) {
			info.scale_unit = buf + buf_used;
			buf_used += snprintf(buf + buf_used, sizeof(buf) - buf_used,
					"%G%s", event->scale, event->unit) + 1;
		}
		info.desc = event->desc;
		info.long_desc = event->long_desc;
		info.encoding_desc = buf + buf_used;
		parse_events_terms__to_strbuf(&event->terms, &sb);
		buf_used += snprintf(buf + buf_used, sizeof(buf) - buf_used,
<<<<<<< HEAD
				"%s/%s/", info.pmu_name, sb.buf) + 1;
=======
				"%.*s/%s/", pmu_name_len, info.pmu_name, sb.buf) + 1;
>>>>>>> 0c383648
		info.topic = event->topic;
		info.str = sb.buf;
		info.deprecated = event->deprecated;
		ret = cb(state, &info);
		if (ret)
			goto out;
		strbuf_setlen(&sb, /*len=*/ 0);
	}
	if (pmu->selectable) {
		info.name = buf;
		snprintf(buf, sizeof(buf), "%s//", pmu->name);
		info.alias = NULL;
		info.scale_unit = NULL;
		info.desc = NULL;
		info.long_desc = NULL;
		info.encoding_desc = NULL;
		info.topic = NULL;
		info.pmu_name = pmu->name;
		info.deprecated = false;
		ret = cb(state, &info);
	}
out:
	strbuf_release(&sb);
	return ret;
}

bool pmu__name_match(const struct perf_pmu *pmu, const char *pmu_name)
{
	return !strcmp(pmu->name, pmu_name) ||
		(pmu->is_uncore && pmu_uncore_alias_match(pmu_name, pmu->name)) ||
		/*
		 * jevents and tests use default_core as a marker for any core
		 * PMU as the PMU name varies across architectures.
		 */
	        (pmu->is_core && !strcmp(pmu_name, "default_core"));
}

bool perf_pmu__is_software(const struct perf_pmu *pmu)
{
	const char *known_sw_pmus[] = {
		"kprobe",
		"msr",
		"uprobe",
	};

	if (pmu->is_core || pmu->is_uncore || pmu->auxtrace)
		return false;
	switch (pmu->type) {
	case PERF_TYPE_HARDWARE:	return false;
	case PERF_TYPE_SOFTWARE:	return true;
	case PERF_TYPE_TRACEPOINT:	return true;
	case PERF_TYPE_HW_CACHE:	return false;
	case PERF_TYPE_RAW:		return false;
	case PERF_TYPE_BREAKPOINT:	return true;
	default: break;
	}
	for (size_t i = 0; i < ARRAY_SIZE(known_sw_pmus); i++) {
		if (!strcmp(pmu->name, known_sw_pmus[i]))
			return true;
	}
	return false;
}

FILE *perf_pmu__open_file(const struct perf_pmu *pmu, const char *name)
{
	char path[PATH_MAX];

	if (!perf_pmu__pathname_scnprintf(path, sizeof(path), pmu->name, name) ||
	    !file_available(path))
		return NULL;

	return fopen(path, "r");
}

FILE *perf_pmu__open_file_at(const struct perf_pmu *pmu, int dirfd, const char *name)
{
	int fd;

	fd = perf_pmu__pathname_fd(dirfd, pmu->name, name, O_RDONLY);
	if (fd < 0)
		return NULL;

	return fdopen(fd, "r");
}

int perf_pmu__scan_file(const struct perf_pmu *pmu, const char *name, const char *fmt,
			...)
{
	va_list args;
	FILE *file;
	int ret = EOF;

	va_start(args, fmt);
	file = perf_pmu__open_file(pmu, name);
	if (file) {
		ret = vfscanf(file, fmt, args);
		fclose(file);
	}
	va_end(args);
	return ret;
}

int perf_pmu__scan_file_at(const struct perf_pmu *pmu, int dirfd, const char *name,
			   const char *fmt, ...)
{
	va_list args;
	FILE *file;
	int ret = EOF;

	va_start(args, fmt);
	file = perf_pmu__open_file_at(pmu, dirfd, name);
	if (file) {
		ret = vfscanf(file, fmt, args);
		fclose(file);
	}
	va_end(args);
	return ret;
}

bool perf_pmu__file_exists(const struct perf_pmu *pmu, const char *name)
{
	char path[PATH_MAX];

	if (!perf_pmu__pathname_scnprintf(path, sizeof(path), pmu->name, name))
		return false;

	return file_available(path);
}

static int perf_pmu__new_caps(struct list_head *list, char *name, char *value)
{
	struct perf_pmu_caps *caps = zalloc(sizeof(*caps));

	if (!caps)
		return -ENOMEM;

	caps->name = strdup(name);
	if (!caps->name)
		goto free_caps;
	caps->value = strndup(value, strlen(value) - 1);
	if (!caps->value)
		goto free_name;
	list_add_tail(&caps->list, list);
	return 0;

free_name:
	zfree(&caps->name);
free_caps:
	free(caps);

	return -ENOMEM;
}

static void perf_pmu__del_caps(struct perf_pmu *pmu)
{
	struct perf_pmu_caps *caps, *tmp;

	list_for_each_entry_safe(caps, tmp, &pmu->caps, list) {
		list_del(&caps->list);
		zfree(&caps->name);
		zfree(&caps->value);
		free(caps);
	}
}

/*
 * Reading/parsing the given pmu capabilities, which should be located at:
 * /sys/bus/event_source/devices/<dev>/caps as sysfs group attributes.
 * Return the number of capabilities
 */
int perf_pmu__caps_parse(struct perf_pmu *pmu)
{
	struct stat st;
	char caps_path[PATH_MAX];
	DIR *caps_dir;
	struct dirent *evt_ent;
	int caps_fd;

	if (pmu->caps_initialized)
		return pmu->nr_caps;

	pmu->nr_caps = 0;

	if (!perf_pmu__pathname_scnprintf(caps_path, sizeof(caps_path), pmu->name, "caps"))
		return -1;

	if (stat(caps_path, &st) < 0) {
		pmu->caps_initialized = true;
		return 0;	/* no error if caps does not exist */
	}

	caps_dir = opendir(caps_path);
	if (!caps_dir)
		return -EINVAL;

	caps_fd = dirfd(caps_dir);

	while ((evt_ent = readdir(caps_dir)) != NULL) {
		char *name = evt_ent->d_name;
		char value[128];
		FILE *file;
		int fd;

		if (!strcmp(name, ".") || !strcmp(name, ".."))
			continue;

		fd = openat(caps_fd, name, O_RDONLY);
		if (fd == -1)
			continue;
		file = fdopen(fd, "r");
		if (!file) {
			close(fd);
			continue;
		}

		if (!fgets(value, sizeof(value), file) ||
		    (perf_pmu__new_caps(&pmu->caps, name, value) < 0)) {
			fclose(file);
			continue;
		}

		pmu->nr_caps++;
		fclose(file);
	}

	closedir(caps_dir);

	pmu->caps_initialized = true;
	return pmu->nr_caps;
}

static void perf_pmu__compute_config_masks(struct perf_pmu *pmu)
{
	struct perf_pmu_format *format;

	if (pmu->config_masks_computed)
		return;

	list_for_each_entry(format, &pmu->format, list)	{
		unsigned int i;
		__u64 *mask;

		if (format->value >= PERF_PMU_FORMAT_VALUE_CONFIG_END)
			continue;

		pmu->config_masks_present = true;
		mask = &pmu->config_masks[format->value];

		for_each_set_bit(i, format->bits, PERF_PMU_FORMAT_BITS)
			*mask |= 1ULL << i;
	}
	pmu->config_masks_computed = true;
}

void perf_pmu__warn_invalid_config(struct perf_pmu *pmu, __u64 config,
				   const char *name, int config_num,
				   const char *config_name)
{
	__u64 bits;
	char buf[100];

	perf_pmu__compute_config_masks(pmu);

	/*
	 * Kernel doesn't export any valid format bits.
	 */
	if (!pmu->config_masks_present)
		return;

	bits = config & ~pmu->config_masks[config_num];
	if (bits == 0)
		return;

	bitmap_scnprintf((unsigned long *)&bits, sizeof(bits) * 8, buf, sizeof(buf));

	pr_warning("WARNING: event '%s' not valid (bits %s of %s "
		   "'%llx' not supported by kernel)!\n",
		   name ?: "N/A", buf, config_name, config);
}

<<<<<<< HEAD
int perf_pmu__match(const char *pattern, const char *name, const char *tok)
=======
bool perf_pmu__match(const struct perf_pmu *pmu, const char *tok)
>>>>>>> 0c383648
{
	const char *name = pmu->name;
	bool need_fnmatch = strchr(tok, '*') != NULL;

	if (!strncmp(tok, "uncore_", 7))
		tok += 7;
	if (!strncmp(name, "uncore_", 7))
		name += 7;

	if (perf_pmu__match_ignoring_suffix(name, tok) ||
	    (need_fnmatch && !fnmatch(tok, name, 0)))
		return true;

	name = pmu->alias_name;
	if (!name)
		return false;

	if (!strncmp(name, "uncore_", 7))
		name += 7;

	return perf_pmu__match_ignoring_suffix(name, tok) ||
		(need_fnmatch && !fnmatch(tok, name, 0));
}

double __weak perf_pmu__cpu_slots_per_cycle(void)
{
	return NAN;
}

int perf_pmu__event_source_devices_scnprintf(char *pathname, size_t size)
{
	const char *sysfs = sysfs__mountpoint();

	if (!sysfs)
		return 0;
	return scnprintf(pathname, size, "%s/bus/event_source/devices/", sysfs);
}

int perf_pmu__event_source_devices_fd(void)
{
	char path[PATH_MAX];
	const char *sysfs = sysfs__mountpoint();

	if (!sysfs)
		return -1;

	scnprintf(path, sizeof(path), "%s/bus/event_source/devices/", sysfs);
	return open(path, O_DIRECTORY);
}

/*
 * Fill 'buf' with the path to a file or folder in 'pmu_name' in
 * sysfs. For example if pmu_name = "cs_etm" and 'filename' = "format"
 * then pathname will be filled with
 * "/sys/bus/event_source/devices/cs_etm/format"
 *
 * Return 0 if the sysfs mountpoint couldn't be found, if no characters were
 * written or if the buffer size is exceeded.
 */
int perf_pmu__pathname_scnprintf(char *buf, size_t size,
				 const char *pmu_name, const char *filename)
{
	size_t len;

	len = perf_pmu__event_source_devices_scnprintf(buf, size);
	if (!len || (len + strlen(pmu_name) + strlen(filename) + 1)  >= size)
		return 0;

	return scnprintf(buf + len, size - len, "%s/%s", pmu_name, filename);
}

int perf_pmu__pathname_fd(int dirfd, const char *pmu_name, const char *filename, int flags)
{
	char path[PATH_MAX];

	scnprintf(path, sizeof(path), "%s/%s", pmu_name, filename);
	return openat(dirfd, path, flags);
}

void perf_pmu__delete(struct perf_pmu *pmu)
{
	perf_pmu__del_formats(&pmu->format);
	perf_pmu__del_aliases(pmu);
	perf_pmu__del_caps(pmu);

	perf_cpu_map__put(pmu->cpus);

	zfree(&pmu->name);
	zfree(&pmu->alias_name);
	zfree(&pmu->id);
	free(pmu);
}

const char *perf_pmu__name_from_config(struct perf_pmu *pmu, u64 config)
{
	struct perf_pmu_alias *event;

	if (!pmu)
		return NULL;

	pmu_aliases_parse(pmu);
	pmu_add_cpu_aliases(pmu);
	list_for_each_entry(event, &pmu->aliases, list) {
		struct perf_event_attr attr = {.config = 0,};
		int ret = perf_pmu__config(pmu, &attr, &event->terms, NULL);

		if (ret == 0 && config == attr.config)
			return event->name;
	}
	return NULL;
}<|MERGE_RESOLUTION|>--- conflicted
+++ resolved
@@ -36,8 +36,6 @@
 
 #define UNIT_MAX_LEN	31 /* max length for event unit name */
 
-<<<<<<< HEAD
-=======
 enum event_source {
 	/* An event loaded from /sys/devices/<pmu>/events. */
 	EVENT_SRC_SYSFS,
@@ -50,7 +48,6 @@
 	EVENT_SRC_SYS_JSON,
 };
 
->>>>>>> 0c383648
 /**
  * struct perf_pmu_alias - An event either read from sysfs or builtin in
  * pmu-events.c, created by parsing the pmu-events json files.
@@ -197,11 +194,7 @@
  * Parse & process all the sysfs attributes located under
  * the directory specified in 'dir' parameter.
  */
-<<<<<<< HEAD
-int perf_pmu__format_parse(struct perf_pmu *pmu, int dirfd, bool eager_load)
-=======
 static int perf_pmu__format_parse(struct perf_pmu *pmu, int dirfd, bool eager_load)
->>>>>>> 0c383648
 {
 	struct dirent *evt_ent;
 	DIR *format_dir;
@@ -251,11 +244,7 @@
  * located at:
  * /sys/bus/event_source/devices/<dev>/format as sysfs group attributes.
  */
-<<<<<<< HEAD
-static int pmu_format(struct perf_pmu *pmu, int dirfd, const char *name)
-=======
 static int pmu_format(struct perf_pmu *pmu, int dirfd, const char *name, bool eager_load)
->>>>>>> 0c383648
 {
 	int fd;
 
@@ -264,11 +253,7 @@
 		return 0;
 
 	/* it'll close the fd */
-<<<<<<< HEAD
-	if (perf_pmu__format_parse(pmu, fd, /*eager_load=*/false))
-=======
 	if (perf_pmu__format_parse(pmu, fd, eager_load))
->>>>>>> 0c383648
 		return -1;
 
 	return 0;
@@ -452,15 +437,6 @@
 {
 	struct perf_pmu_alias *alias;
 
-<<<<<<< HEAD
-	if (load && !pmu->sysfs_aliases_loaded)
-		pmu_aliases_parse(pmu);
-
-	list_for_each_entry(alias, &pmu->aliases, list) {
-		if (!strcasecmp(alias->name, name))
-			return alias;
-	}
-=======
 	if (load && !pmu->sysfs_aliases_loaded) {
 		bool has_sysfs_event;
 		char event_file_name[FILENAME_MAX + 8];
@@ -489,7 +465,6 @@
 		if (!strcasecmp(alias->name, name))
 			return alias;
 	}
->>>>>>> 0c383648
 	return NULL;
 }
 
@@ -558,11 +533,7 @@
 
 static int perf_pmu__new_alias(struct perf_pmu *pmu, const char *name,
 				const char *desc, const char *val, FILE *val_fd,
-<<<<<<< HEAD
-				const struct pmu_event *pe)
-=======
 			        const struct pmu_event *pe, enum event_source src)
->>>>>>> 0c383648
 {
 	struct perf_pmu_alias *alias;
 	int ret;
@@ -615,27 +586,6 @@
 		}
 		snprintf(alias->unit, sizeof(alias->unit), "%s", unit);
 	}
-<<<<<<< HEAD
-	if (!pe) {
-		/* Update an event from sysfs with json data. */
-		struct update_alias_data data = {
-			.pmu = pmu,
-			.alias = alias,
-		};
-
-		alias->from_sysfs = true;
-		if (pmu->events_table) {
-			if (pmu_events_table__find_event(pmu->events_table, pmu, name,
-							 update_alias, &data) == 0)
-				pmu->loaded_json_aliases++;
-		}
-	}
-
-	if (!pe)
-		pmu->sysfs_aliases++;
-	else
-		pmu->loaded_json_aliases++;
-=======
 	switch (src) {
 	default:
 	case EVENT_SRC_SYSFS:
@@ -660,7 +610,6 @@
 		break;
 
 	}
->>>>>>> 0c383648
 	list_add_tail(&alias->list, &pmu->aliases);
 	return 0;
 }
@@ -686,40 +635,14 @@
  * Reading the pmu event aliases definition, which should be located at:
  * /sys/bus/event_source/devices/<dev>/events as sysfs group attributes.
  */
-<<<<<<< HEAD
-static int pmu_aliases_parse(struct perf_pmu *pmu)
-=======
 static int __pmu_aliases_parse(struct perf_pmu *pmu, int events_dir_fd)
->>>>>>> 0c383648
-{
-	char path[PATH_MAX];
+{
 	struct dirent *evt_ent;
 	DIR *event_dir;
-<<<<<<< HEAD
-	size_t len;
-	int fd, dir_fd;
-
-	len = perf_pmu__event_source_devices_scnprintf(path, sizeof(path));
-	if (!len)
-		return 0;
-	scnprintf(path + len, sizeof(path) - len, "%s/events", pmu->name);
-
-	dir_fd = open(path, O_DIRECTORY);
-	if (dir_fd == -1) {
-		pmu->sysfs_aliases_loaded = true;
-		return 0;
-	}
-
-	event_dir = fdopendir(dir_fd);
-	if (!event_dir){
-		close (dir_fd);
-=======
 
 	event_dir = fdopendir(events_dir_fd);
 	if (!event_dir)
->>>>>>> 0c383648
 		return -EINVAL;
-	}
 
 	while ((evt_ent = readdir(event_dir))) {
 		char *name = evt_ent->d_name;
@@ -735,11 +658,7 @@
 		if (pmu_alias_info_file(name))
 			continue;
 
-<<<<<<< HEAD
-		fd = openat(dir_fd, name, O_RDONLY);
-=======
 		fd = openat(events_dir_fd, name, O_RDONLY);
->>>>>>> 0c383648
 		if (fd == -1) {
 			pr_debug("Cannot open %s\n", name);
 			continue;
@@ -751,27 +670,17 @@
 		}
 
 		if (perf_pmu__new_alias(pmu, name, /*desc=*/ NULL,
-<<<<<<< HEAD
-					/*val=*/ NULL, file, /*pe=*/ NULL) < 0)
-=======
 					/*val=*/ NULL, file, /*pe=*/ NULL,
 					EVENT_SRC_SYSFS) < 0)
->>>>>>> 0c383648
 			pr_debug("Cannot set up %s\n", name);
 		fclose(file);
 	}
 
 	closedir(event_dir);
-<<<<<<< HEAD
-	close (dir_fd);
-=======
->>>>>>> 0c383648
 	pmu->sysfs_aliases_loaded = true;
 	return 0;
 }
 
-<<<<<<< HEAD
-=======
 static int pmu_aliases_parse(struct perf_pmu *pmu)
 {
 	char path[PATH_MAX];
@@ -812,7 +721,6 @@
 	return ret;
 }
 
->>>>>>> 0c383648
 static int pmu_alias_terms(struct perf_pmu_alias *alias, int err_loc, struct list_head *terms)
 {
 	struct parse_events_term *term, *cloned;
@@ -1056,12 +964,8 @@
 {
 	struct perf_pmu *pmu = vdata;
 
-<<<<<<< HEAD
-	perf_pmu__new_alias(pmu, pe->name, pe->desc, pe->event, /*val_fd=*/ NULL, pe);
-=======
 	perf_pmu__new_alias(pmu, pe->name, pe->desc, pe->event, /*val_fd=*/ NULL,
 			    pe, EVENT_SRC_CPU_JSON);
->>>>>>> 0c383648
 	return 0;
 }
 
@@ -1096,22 +1000,14 @@
 		return 0;
 
 	if (pmu_uncore_alias_match(pe->pmu, pmu->name) &&
-<<<<<<< HEAD
-			pmu_uncore_identifier_match(pe->compat, pmu->id)) {
-=======
 	    pmu_uncore_identifier_match(pe->compat, pmu->id)) {
->>>>>>> 0c383648
 		perf_pmu__new_alias(pmu,
 				pe->name,
 				pe->desc,
 				pe->event,
 				/*val_fd=*/ NULL,
-<<<<<<< HEAD
-				pe);
-=======
 				pe,
 				EVENT_SRC_SYS_JSON);
->>>>>>> 0c383648
 	}
 
 	return 0;
@@ -1163,12 +1059,8 @@
 		pmu->mem_events = perf_mem_events;
 }
 
-<<<<<<< HEAD
-struct perf_pmu *perf_pmu__lookup(struct list_head *pmus, int dirfd, const char *name)
-=======
 struct perf_pmu *perf_pmu__lookup(struct list_head *pmus, int dirfd, const char *name,
 				  bool eager_load)
->>>>>>> 0c383648
 {
 	struct perf_pmu *pmu;
 	__u32 type;
@@ -1197,11 +1089,7 @@
 	 * type value and format definitions. Load both right
 	 * now.
 	 */
-<<<<<<< HEAD
-	if (pmu_format(pmu, dirfd, name))
-=======
 	if (pmu_format(pmu, dirfd, name, eager_load))
->>>>>>> 0c383648
 		goto err;
 
 	pmu->is_core = is_pmu_core(name);
@@ -1214,25 +1102,19 @@
 	pmu->max_precise = pmu_max_precise(dirfd, pmu);
 	pmu->alias_name = pmu_find_alias_name(pmu, dirfd);
 	pmu->events_table = perf_pmu__find_events_table(pmu);
-<<<<<<< HEAD
-=======
 	/*
 	 * Load the sys json events/aliases when loading the PMU as each event
 	 * may have a different compat regular expression. We therefore can't
 	 * know the number of sys json events/aliases without computing the
 	 * regular expressions for them all.
 	 */
->>>>>>> 0c383648
 	pmu_add_sys_aliases(pmu);
 	list_add_tail(&pmu->list, pmus);
 
 	perf_pmu__arch_init(pmu);
-<<<<<<< HEAD
-=======
 
 	if (eager_load)
 		pmu_aliases_parse_eager(pmu, dirfd);
->>>>>>> 0c383648
 
 	return pmu;
 err:
@@ -1664,7 +1546,6 @@
 		parse_events_error__handle(err, column,
 					strdup("Attempt to set event's scale twice"),
 					NULL);
-<<<<<<< HEAD
 		return -EINVAL;
 	}
 	if (info->snapshot && alias->snapshot) {
@@ -1673,16 +1554,6 @@
 					NULL);
 		return -EINVAL;
 	}
-=======
-		return -EINVAL;
-	}
-	if (info->snapshot && alias->snapshot) {
-		parse_events_error__handle(err, column,
-					strdup("Attempt to set event snapshot twice"),
-					NULL);
-		return -EINVAL;
-	}
->>>>>>> 0c383648
 
 	if (alias->unit[0])
 		info->unit = alias->unit;
@@ -1893,17 +1764,6 @@
 {
 	size_t nr;
 
-<<<<<<< HEAD
-	if (!pmu->sysfs_aliases_loaded)
-		pmu_aliases_parse(pmu);
-
-	nr = pmu->sysfs_aliases;
-
-	if (pmu->cpu_aliases_added)
-		 nr += pmu->loaded_json_aliases;
-	else if (pmu->events_table)
-		nr += pmu_events_table__num_events(pmu->events_table, pmu) - pmu->loaded_json_aliases;
-=======
 	pmu_aliases_parse(pmu);
 	nr = pmu->sysfs_aliases + pmu->sys_json_aliases;;
 
@@ -1913,7 +1773,6 @@
 		nr += pmu_events_table__num_events(pmu->events_table, pmu) - pmu->cpu_json_aliases;
 	else
 		assert(pmu->cpu_json_aliases == 0);
->>>>>>> 0c383648
 
 	return pmu->selectable ? nr + 1 : nr;
 }
@@ -1966,13 +1825,6 @@
 	struct strbuf sb;
 
 	strbuf_init(&sb, /*hint=*/ 0);
-<<<<<<< HEAD
-	pmu_add_cpu_aliases(pmu);
-	list_for_each_entry(event, &pmu->aliases, list) {
-		size_t buf_used;
-
-		info.pmu_name = event->pmu_name ?: pmu->name;
-=======
 	pmu_aliases_parse(pmu);
 	pmu_add_cpu_aliases(pmu);
 	list_for_each_entry(event, &pmu->aliases, list) {
@@ -1983,7 +1835,6 @@
 		pmu_name_len = skip_duplicate_pmus
 			? pmu_name_len_no_suffix(info.pmu_name, /*num=*/NULL)
 			: (int)strlen(info.pmu_name);
->>>>>>> 0c383648
 		info.alias = NULL;
 		if (event->desc) {
 			info.name = event->name;
@@ -2008,11 +1859,7 @@
 		info.encoding_desc = buf + buf_used;
 		parse_events_terms__to_strbuf(&event->terms, &sb);
 		buf_used += snprintf(buf + buf_used, sizeof(buf) - buf_used,
-<<<<<<< HEAD
-				"%s/%s/", info.pmu_name, sb.buf) + 1;
-=======
 				"%.*s/%s/", pmu_name_len, info.pmu_name, sb.buf) + 1;
->>>>>>> 0c383648
 		info.topic = event->topic;
 		info.str = sb.buf;
 		info.deprecated = event->deprecated;
@@ -2293,11 +2140,7 @@
 		   name ?: "N/A", buf, config_name, config);
 }
 
-<<<<<<< HEAD
-int perf_pmu__match(const char *pattern, const char *name, const char *tok)
-=======
 bool perf_pmu__match(const struct perf_pmu *pmu, const char *tok)
->>>>>>> 0c383648
 {
 	const char *name = pmu->name;
 	bool need_fnmatch = strchr(tok, '*') != NULL;
