--- conflicted
+++ resolved
@@ -18,14 +18,10 @@
       - leadtek,ltk050h3146w
       - leadtek,ltk050h3146w-a2
       - leadtek,ltk050h3148w
-<<<<<<< HEAD
-  reg: true
-=======
 
   reg:
     maxItems: 1
 
->>>>>>> 0c383648
   backlight: true
   reset-gpios: true
   iovcc-supply:
