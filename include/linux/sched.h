/* SPDX-License-Identifier: GPL-2.0 */
#ifndef _LINUX_SCHED_H
#define _LINUX_SCHED_H

/*
 * Define 'struct task_struct' and provide the main scheduler
 * APIs (schedule(), wakeup variants, etc.)
 */

#include <uapi/linux/sched.h>

#include <asm/current.h>

#include <linux/pid.h>
#include <linux/sem.h>
#include <linux/shm.h>
#include <linux/mutex.h>
#include <linux/plist.h>
#include <linux/hrtimer.h>
#include <linux/irqflags.h>
#include <linux/seccomp.h>
#include <linux/nodemask.h>
#include <linux/rcupdate.h>
#include <linux/refcount.h>
#include <linux/resource.h>
#include <linux/latencytop.h>
#include <linux/sched/prio.h>
#include <linux/sched/types.h>
#include <linux/signal_types.h>
#include <linux/syscall_user_dispatch.h>
#include <linux/mm_types_task.h>
#include <linux/task_io_accounting.h>
#include <linux/posix-timers.h>
#include <linux/rseq.h>
#include <linux/seqlock.h>
#include <linux/kcsan.h>
#include <asm/kmap_size.h>

/* task_struct member predeclarations (sorted alphabetically): */
struct audit_context;
struct backing_dev_info;
struct bio_list;
struct blk_plug;
struct bpf_local_storage;
struct bpf_run_ctx;
struct capture_control;
struct cfs_rq;
struct fs_struct;
struct futex_pi_state;
struct io_context;
struct io_uring_task;
struct mempolicy;
struct nameidata;
struct nsproxy;
struct perf_event_context;
struct pid_namespace;
struct pipe_inode_info;
struct rcu_node;
struct reclaim_state;
struct robust_list_head;
struct root_domain;
struct rq;
struct sched_attr;
struct sched_param;
struct seq_file;
struct sighand_struct;
struct signal_struct;
struct task_delay_info;
struct task_group;

/*
 * Task state bitmask. NOTE! These bits are also
 * encoded in fs/proc/array.c: get_task_state().
 *
 * We have two separate sets of flags: task->state
 * is about runnability, while task->exit_state are
 * about the task exiting. Confusing, but this way
 * modifying one set can't modify the other one by
 * mistake.
 */

/* Used in tsk->state: */
#define TASK_RUNNING			0x0000
#define TASK_INTERRUPTIBLE		0x0001
#define TASK_UNINTERRUPTIBLE		0x0002
#define __TASK_STOPPED			0x0004
#define __TASK_TRACED			0x0008
/* Used in tsk->exit_state: */
#define EXIT_DEAD			0x0010
#define EXIT_ZOMBIE			0x0020
#define EXIT_TRACE			(EXIT_ZOMBIE | EXIT_DEAD)
/* Used in tsk->state again: */
#define TASK_PARKED			0x0040
#define TASK_DEAD			0x0080
#define TASK_WAKEKILL			0x0100
#define TASK_WAKING			0x0200
#define TASK_NOLOAD			0x0400
#define TASK_NEW			0x0800
/* RT specific auxilliary flag to mark RT lock waiters */
#define TASK_RTLOCK_WAIT		0x1000
#define TASK_STATE_MAX			0x2000

/* Convenience macros for the sake of set_current_state: */
#define TASK_KILLABLE			(TASK_WAKEKILL | TASK_UNINTERRUPTIBLE)
#define TASK_STOPPED			(TASK_WAKEKILL | __TASK_STOPPED)
#define TASK_TRACED			__TASK_TRACED

#define TASK_IDLE			(TASK_UNINTERRUPTIBLE | TASK_NOLOAD)

/* Convenience macros for the sake of wake_up(): */
#define TASK_NORMAL			(TASK_INTERRUPTIBLE | TASK_UNINTERRUPTIBLE)

/* get_task_state(): */
#define TASK_REPORT			(TASK_RUNNING | TASK_INTERRUPTIBLE | \
					 TASK_UNINTERRUPTIBLE | __TASK_STOPPED | \
					 __TASK_TRACED | EXIT_DEAD | EXIT_ZOMBIE | \
					 TASK_PARKED)

#define task_is_running(task)		(READ_ONCE((task)->__state) == TASK_RUNNING)

#define task_is_traced(task)		((READ_ONCE(task->jobctl) & JOBCTL_TRACED) != 0)
#define task_is_stopped(task)		((READ_ONCE(task->jobctl) & JOBCTL_STOPPED) != 0)
#define task_is_stopped_or_traced(task)	((READ_ONCE(task->jobctl) & (JOBCTL_STOPPED | JOBCTL_TRACED)) != 0)

/*
 * Special states are those that do not use the normal wait-loop pattern. See
 * the comment with set_special_state().
 */
#define is_special_task_state(state)				\
	((state) & (__TASK_STOPPED | __TASK_TRACED | TASK_PARKED | TASK_DEAD))

#ifdef CONFIG_DEBUG_ATOMIC_SLEEP
# define debug_normal_state_change(state_value)				\
	do {								\
		WARN_ON_ONCE(is_special_task_state(state_value));	\
		current->task_state_change = _THIS_IP_;			\
	} while (0)

# define debug_special_state_change(state_value)			\
	do {								\
		WARN_ON_ONCE(!is_special_task_state(state_value));	\
		current->task_state_change = _THIS_IP_;			\
	} while (0)

# define debug_rtlock_wait_set_state()					\
	do {								 \
		current->saved_state_change = current->task_state_change;\
		current->task_state_change = _THIS_IP_;			 \
	} while (0)

# define debug_rtlock_wait_restore_state()				\
	do {								 \
		current->task_state_change = current->saved_state_change;\
	} while (0)

#else
# define debug_normal_state_change(cond)	do { } while (0)
# define debug_special_state_change(cond)	do { } while (0)
# define debug_rtlock_wait_set_state()		do { } while (0)
# define debug_rtlock_wait_restore_state()	do { } while (0)
#endif

/*
 * set_current_state() includes a barrier so that the write of current->state
 * is correctly serialised wrt the caller's subsequent test of whether to
 * actually sleep:
 *
 *   for (;;) {
 *	set_current_state(TASK_UNINTERRUPTIBLE);
 *	if (CONDITION)
 *	   break;
 *
 *	schedule();
 *   }
 *   __set_current_state(TASK_RUNNING);
 *
 * If the caller does not need such serialisation (because, for instance, the
 * CONDITION test and condition change and wakeup are under the same lock) then
 * use __set_current_state().
 *
 * The above is typically ordered against the wakeup, which does:
 *
 *   CONDITION = 1;
 *   wake_up_state(p, TASK_UNINTERRUPTIBLE);
 *
 * where wake_up_state()/try_to_wake_up() executes a full memory barrier before
 * accessing p->state.
 *
 * Wakeup will do: if (@state & p->state) p->state = TASK_RUNNING, that is,
 * once it observes the TASK_UNINTERRUPTIBLE store the waking CPU can issue a
 * TASK_RUNNING store which can collide with __set_current_state(TASK_RUNNING).
 *
 * However, with slightly different timing the wakeup TASK_RUNNING store can
 * also collide with the TASK_UNINTERRUPTIBLE store. Losing that store is not
 * a problem either because that will result in one extra go around the loop
 * and our @cond test will save the day.
 *
 * Also see the comments of try_to_wake_up().
 */
#define __set_current_state(state_value)				\
	do {								\
		debug_normal_state_change((state_value));		\
		WRITE_ONCE(current->__state, (state_value));		\
	} while (0)

#define set_current_state(state_value)					\
	do {								\
		debug_normal_state_change((state_value));		\
		smp_store_mb(current->__state, (state_value));		\
	} while (0)

/*
 * set_special_state() should be used for those states when the blocking task
 * can not use the regular condition based wait-loop. In that case we must
 * serialize against wakeups such that any possible in-flight TASK_RUNNING
 * stores will not collide with our state change.
 */
#define set_special_state(state_value)					\
	do {								\
		unsigned long flags; /* may shadow */			\
									\
		raw_spin_lock_irqsave(&current->pi_lock, flags);	\
		debug_special_state_change((state_value));		\
		WRITE_ONCE(current->__state, (state_value));		\
		raw_spin_unlock_irqrestore(&current->pi_lock, flags);	\
	} while (0)

/*
 * PREEMPT_RT specific variants for "sleeping" spin/rwlocks
 *
 * RT's spin/rwlock substitutions are state preserving. The state of the
 * task when blocking on the lock is saved in task_struct::saved_state and
 * restored after the lock has been acquired.  These operations are
 * serialized by task_struct::pi_lock against try_to_wake_up(). Any non RT
 * lock related wakeups while the task is blocked on the lock are
 * redirected to operate on task_struct::saved_state to ensure that these
 * are not dropped. On restore task_struct::saved_state is set to
 * TASK_RUNNING so any wakeup attempt redirected to saved_state will fail.
 *
 * The lock operation looks like this:
 *
 *	current_save_and_set_rtlock_wait_state();
 *	for (;;) {
 *		if (try_lock())
 *			break;
 *		raw_spin_unlock_irq(&lock->wait_lock);
 *		schedule_rtlock();
 *		raw_spin_lock_irq(&lock->wait_lock);
 *		set_current_state(TASK_RTLOCK_WAIT);
 *	}
 *	current_restore_rtlock_saved_state();
 */
#define current_save_and_set_rtlock_wait_state()			\
	do {								\
		lockdep_assert_irqs_disabled();				\
		raw_spin_lock(&current->pi_lock);			\
		current->saved_state = current->__state;		\
		debug_rtlock_wait_set_state();				\
		WRITE_ONCE(current->__state, TASK_RTLOCK_WAIT);		\
		raw_spin_unlock(&current->pi_lock);			\
	} while (0);

#define current_restore_rtlock_saved_state()				\
	do {								\
		lockdep_assert_irqs_disabled();				\
		raw_spin_lock(&current->pi_lock);			\
		debug_rtlock_wait_restore_state();			\
		WRITE_ONCE(current->__state, current->saved_state);	\
		current->saved_state = TASK_RUNNING;			\
		raw_spin_unlock(&current->pi_lock);			\
	} while (0);

#define get_current_state()	READ_ONCE(current->__state)

/*
 * Define the task command name length as enum, then it can be visible to
 * BPF programs.
 */
enum {
	TASK_COMM_LEN = 16,
};

extern void scheduler_tick(void);

#define	MAX_SCHEDULE_TIMEOUT		LONG_MAX

extern long schedule_timeout(long timeout);
extern long schedule_timeout_interruptible(long timeout);
extern long schedule_timeout_killable(long timeout);
extern long schedule_timeout_uninterruptible(long timeout);
extern long schedule_timeout_idle(long timeout);
asmlinkage void schedule(void);
extern void schedule_preempt_disabled(void);
asmlinkage void preempt_schedule_irq(void);
#ifdef CONFIG_PREEMPT_RT
 extern void schedule_rtlock(void);
#endif

extern int __must_check io_schedule_prepare(void);
extern void io_schedule_finish(int token);
extern long io_schedule_timeout(long timeout);
extern void io_schedule(void);

/**
 * struct prev_cputime - snapshot of system and user cputime
 * @utime: time spent in user mode
 * @stime: time spent in system mode
 * @lock: protects the above two fields
 *
 * Stores previous user/system time values such that we can guarantee
 * monotonicity.
 */
struct prev_cputime {
#ifndef CONFIG_VIRT_CPU_ACCOUNTING_NATIVE
	u64				utime;
	u64				stime;
	raw_spinlock_t			lock;
#endif
};

enum vtime_state {
	/* Task is sleeping or running in a CPU with VTIME inactive: */
	VTIME_INACTIVE = 0,
	/* Task is idle */
	VTIME_IDLE,
	/* Task runs in kernelspace in a CPU with VTIME active: */
	VTIME_SYS,
	/* Task runs in userspace in a CPU with VTIME active: */
	VTIME_USER,
	/* Task runs as guests in a CPU with VTIME active: */
	VTIME_GUEST,
};

struct vtime {
	seqcount_t		seqcount;
	unsigned long long	starttime;
	enum vtime_state	state;
	unsigned int		cpu;
	u64			utime;
	u64			stime;
	u64			gtime;
};

/*
 * Utilization clamp constraints.
 * @UCLAMP_MIN:	Minimum utilization
 * @UCLAMP_MAX:	Maximum utilization
 * @UCLAMP_CNT:	Utilization clamp constraints count
 */
enum uclamp_id {
	UCLAMP_MIN = 0,
	UCLAMP_MAX,
	UCLAMP_CNT
};

#ifdef CONFIG_SMP
extern struct root_domain def_root_domain;
extern struct mutex sched_domains_mutex;
#endif

struct sched_info {
#ifdef CONFIG_SCHED_INFO
	/* Cumulative counters: */

	/* # of times we have run on this CPU: */
	unsigned long			pcount;

	/* Time spent waiting on a runqueue: */
	unsigned long long		run_delay;

	/* Timestamps: */

	/* When did we last run on a CPU? */
	unsigned long long		last_arrival;

	/* When were we last queued to run? */
	unsigned long long		last_queued;

#endif /* CONFIG_SCHED_INFO */
};

/*
 * Integer metrics need fixed point arithmetic, e.g., sched/fair
 * has a few: load, load_avg, util_avg, freq, and capacity.
 *
 * We define a basic fixed point arithmetic range, and then formalize
 * all these metrics based on that basic range.
 */
# define SCHED_FIXEDPOINT_SHIFT		10
# define SCHED_FIXEDPOINT_SCALE		(1L << SCHED_FIXEDPOINT_SHIFT)

/* Increase resolution of cpu_capacity calculations */
# define SCHED_CAPACITY_SHIFT		SCHED_FIXEDPOINT_SHIFT
# define SCHED_CAPACITY_SCALE		(1L << SCHED_CAPACITY_SHIFT)

struct load_weight {
	unsigned long			weight;
	u32				inv_weight;
};

/**
 * struct util_est - Estimation utilization of FAIR tasks
 * @enqueued: instantaneous estimated utilization of a task/cpu
 * @ewma:     the Exponential Weighted Moving Average (EWMA)
 *            utilization of a task
 *
 * Support data structure to track an Exponential Weighted Moving Average
 * (EWMA) of a FAIR task's utilization. New samples are added to the moving
 * average each time a task completes an activation. Sample's weight is chosen
 * so that the EWMA will be relatively insensitive to transient changes to the
 * task's workload.
 *
 * The enqueued attribute has a slightly different meaning for tasks and cpus:
 * - task:   the task's util_avg at last task dequeue time
 * - cfs_rq: the sum of util_est.enqueued for each RUNNABLE task on that CPU
 * Thus, the util_est.enqueued of a task represents the contribution on the
 * estimated utilization of the CPU where that task is currently enqueued.
 *
 * Only for tasks we track a moving average of the past instantaneous
 * estimated utilization. This allows to absorb sporadic drops in utilization
 * of an otherwise almost periodic task.
 *
 * The UTIL_AVG_UNCHANGED flag is used to synchronize util_est with util_avg
 * updates. When a task is dequeued, its util_est should not be updated if its
 * util_avg has not been updated in the meantime.
 * This information is mapped into the MSB bit of util_est.enqueued at dequeue
 * time. Since max value of util_est.enqueued for a task is 1024 (PELT util_avg
 * for a task) it is safe to use MSB.
 */
struct util_est {
	unsigned int			enqueued;
	unsigned int			ewma;
#define UTIL_EST_WEIGHT_SHIFT		2
#define UTIL_AVG_UNCHANGED		0x80000000
} __attribute__((__aligned__(sizeof(u64))));

/*
 * The load/runnable/util_avg accumulates an infinite geometric series
 * (see __update_load_avg_cfs_rq() in kernel/sched/pelt.c).
 *
 * [load_avg definition]
 *
 *   load_avg = runnable% * scale_load_down(load)
 *
 * [runnable_avg definition]
 *
 *   runnable_avg = runnable% * SCHED_CAPACITY_SCALE
 *
 * [util_avg definition]
 *
 *   util_avg = running% * SCHED_CAPACITY_SCALE
 *
 * where runnable% is the time ratio that a sched_entity is runnable and
 * running% the time ratio that a sched_entity is running.
 *
 * For cfs_rq, they are the aggregated values of all runnable and blocked
 * sched_entities.
 *
 * The load/runnable/util_avg doesn't directly factor frequency scaling and CPU
 * capacity scaling. The scaling is done through the rq_clock_pelt that is used
 * for computing those signals (see update_rq_clock_pelt())
 *
 * N.B., the above ratios (runnable% and running%) themselves are in the
 * range of [0, 1]. To do fixed point arithmetics, we therefore scale them
 * to as large a range as necessary. This is for example reflected by
 * util_avg's SCHED_CAPACITY_SCALE.
 *
 * [Overflow issue]
 *
 * The 64-bit load_sum can have 4353082796 (=2^64/47742/88761) entities
 * with the highest load (=88761), always runnable on a single cfs_rq,
 * and should not overflow as the number already hits PID_MAX_LIMIT.
 *
 * For all other cases (including 32-bit kernels), struct load_weight's
 * weight will overflow first before we do, because:
 *
 *    Max(load_avg) <= Max(load.weight)
 *
 * Then it is the load_weight's responsibility to consider overflow
 * issues.
 */
struct sched_avg {
	u64				last_update_time;
	u64				load_sum;
	u64				runnable_sum;
	u32				util_sum;
	u32				period_contrib;
	unsigned long			load_avg;
	unsigned long			runnable_avg;
	unsigned long			util_avg;
	struct util_est			util_est;
} ____cacheline_aligned;

struct sched_statistics {
#ifdef CONFIG_SCHEDSTATS
	u64				wait_start;
	u64				wait_max;
	u64				wait_count;
	u64				wait_sum;
	u64				iowait_count;
	u64				iowait_sum;

	u64				sleep_start;
	u64				sleep_max;
	s64				sum_sleep_runtime;

	u64				block_start;
	u64				block_max;
	s64				sum_block_runtime;

	u64				exec_max;
	u64				slice_max;

	u64				nr_migrations_cold;
	u64				nr_failed_migrations_affine;
	u64				nr_failed_migrations_running;
	u64				nr_failed_migrations_hot;
	u64				nr_forced_migrations;

	u64				nr_wakeups;
	u64				nr_wakeups_sync;
	u64				nr_wakeups_migrate;
	u64				nr_wakeups_local;
	u64				nr_wakeups_remote;
	u64				nr_wakeups_affine;
	u64				nr_wakeups_affine_attempts;
	u64				nr_wakeups_passive;
	u64				nr_wakeups_idle;

#ifdef CONFIG_SCHED_CORE
	u64				core_forceidle_sum;
#endif
#endif /* CONFIG_SCHEDSTATS */
} ____cacheline_aligned;

struct sched_entity {
	/* For load-balancing: */
	struct load_weight		load;
	struct rb_node			run_node;
	struct list_head		group_node;
	unsigned int			on_rq;

	u64				exec_start;
	u64				sum_exec_runtime;
	u64				vruntime;
	u64				prev_sum_exec_runtime;

	u64				nr_migrations;

#ifdef CONFIG_FAIR_GROUP_SCHED
	int				depth;
	struct sched_entity		*parent;
	/* rq on which this entity is (to be) queued: */
	struct cfs_rq			*cfs_rq;
	/* rq "owned" by this entity/group: */
	struct cfs_rq			*my_q;
	/* cached value of my_q->h_nr_running */
	unsigned long			runnable_weight;
#endif

#ifdef CONFIG_SMP
	/*
	 * Per entity load average tracking.
	 *
	 * Put into separate cache line so it does not
	 * collide with read-mostly values above.
	 */
	struct sched_avg		avg;
#endif
};

struct sched_rt_entity {
	struct list_head		run_list;
	unsigned long			timeout;
	unsigned long			watchdog_stamp;
	unsigned int			time_slice;
	unsigned short			on_rq;
	unsigned short			on_list;

	struct sched_rt_entity		*back;
#ifdef CONFIG_RT_GROUP_SCHED
	struct sched_rt_entity		*parent;
	/* rq on which this entity is (to be) queued: */
	struct rt_rq			*rt_rq;
	/* rq "owned" by this entity/group: */
	struct rt_rq			*my_q;
#endif
} __randomize_layout;

struct sched_dl_entity {
	struct rb_node			rb_node;

	/*
	 * Original scheduling parameters. Copied here from sched_attr
	 * during sched_setattr(), they will remain the same until
	 * the next sched_setattr().
	 */
	u64				dl_runtime;	/* Maximum runtime for each instance	*/
	u64				dl_deadline;	/* Relative deadline of each instance	*/
	u64				dl_period;	/* Separation of two instances (period) */
	u64				dl_bw;		/* dl_runtime / dl_period		*/
	u64				dl_density;	/* dl_runtime / dl_deadline		*/

	/*
	 * Actual scheduling parameters. Initialized with the values above,
	 * they are continuously updated during task execution. Note that
	 * the remaining runtime could be < 0 in case we are in overrun.
	 */
	s64				runtime;	/* Remaining runtime for this instance	*/
	u64				deadline;	/* Absolute deadline for this instance	*/
	unsigned int			flags;		/* Specifying the scheduler behaviour	*/

	/*
	 * Some bool flags:
	 *
	 * @dl_throttled tells if we exhausted the runtime. If so, the
	 * task has to wait for a replenishment to be performed at the
	 * next firing of dl_timer.
	 *
	 * @dl_yielded tells if task gave up the CPU before consuming
	 * all its available runtime during the last job.
	 *
	 * @dl_non_contending tells if the task is inactive while still
	 * contributing to the active utilization. In other words, it
	 * indicates if the inactive timer has been armed and its handler
	 * has not been executed yet. This flag is useful to avoid race
	 * conditions between the inactive timer handler and the wakeup
	 * code.
	 *
	 * @dl_overrun tells if the task asked to be informed about runtime
	 * overruns.
	 */
	unsigned int			dl_throttled      : 1;
	unsigned int			dl_yielded        : 1;
	unsigned int			dl_non_contending : 1;
	unsigned int			dl_overrun	  : 1;

	/*
	 * Bandwidth enforcement timer. Each -deadline task has its
	 * own bandwidth to be enforced, thus we need one timer per task.
	 */
	struct hrtimer			dl_timer;

	/*
	 * Inactive timer, responsible for decreasing the active utilization
	 * at the "0-lag time". When a -deadline task blocks, it contributes
	 * to GRUB's active utilization until the "0-lag time", hence a
	 * timer is needed to decrease the active utilization at the correct
	 * time.
	 */
	struct hrtimer inactive_timer;

#ifdef CONFIG_RT_MUTEXES
	/*
	 * Priority Inheritance. When a DEADLINE scheduling entity is boosted
	 * pi_se points to the donor, otherwise points to the dl_se it belongs
	 * to (the original one/itself).
	 */
	struct sched_dl_entity *pi_se;
#endif
};

#ifdef CONFIG_UCLAMP_TASK
/* Number of utilization clamp buckets (shorter alias) */
#define UCLAMP_BUCKETS CONFIG_UCLAMP_BUCKETS_COUNT

/*
 * Utilization clamp for a scheduling entity
 * @value:		clamp value "assigned" to a se
 * @bucket_id:		bucket index corresponding to the "assigned" value
 * @active:		the se is currently refcounted in a rq's bucket
 * @user_defined:	the requested clamp value comes from user-space
 *
 * The bucket_id is the index of the clamp bucket matching the clamp value
 * which is pre-computed and stored to avoid expensive integer divisions from
 * the fast path.
 *
 * The active bit is set whenever a task has got an "effective" value assigned,
 * which can be different from the clamp value "requested" from user-space.
 * This allows to know a task is refcounted in the rq's bucket corresponding
 * to the "effective" bucket_id.
 *
 * The user_defined bit is set whenever a task has got a task-specific clamp
 * value requested from userspace, i.e. the system defaults apply to this task
 * just as a restriction. This allows to relax default clamps when a less
 * restrictive task-specific value has been requested, thus allowing to
 * implement a "nice" semantic. For example, a task running with a 20%
 * default boost can still drop its own boosting to 0%.
 */
struct uclamp_se {
	unsigned int value		: bits_per(SCHED_CAPACITY_SCALE);
	unsigned int bucket_id		: bits_per(UCLAMP_BUCKETS);
	unsigned int active		: 1;
	unsigned int user_defined	: 1;
};
#endif /* CONFIG_UCLAMP_TASK */

union rcu_special {
	struct {
		u8			blocked;
		u8			need_qs;
		u8			exp_hint; /* Hint for performance. */
		u8			need_mb; /* Readers need smp_mb(). */
	} b; /* Bits. */
	u32 s; /* Set of bits. */
};

enum perf_event_task_context {
	perf_invalid_context = -1,
	perf_hw_context = 0,
	perf_sw_context,
	perf_nr_task_contexts,
};

struct wake_q_node {
	struct wake_q_node *next;
};

struct kmap_ctrl {
#ifdef CONFIG_KMAP_LOCAL
	int				idx;
	pte_t				pteval[KM_MAX_IDX];
#endif
};

struct task_struct {
#ifdef CONFIG_THREAD_INFO_IN_TASK
	/*
	 * For reasons of header soup (see current_thread_info()), this
	 * must be the first element of task_struct.
	 */
	struct thread_info		thread_info;
#endif
	unsigned int			__state;

#ifdef CONFIG_PREEMPT_RT
	/* saved state for "spinlock sleepers" */
	unsigned int			saved_state;
#endif

	/*
	 * This begins the randomizable portion of task_struct. Only
	 * scheduling-critical items should be added above here.
	 */
	randomized_struct_fields_start

	void				*stack;
	refcount_t			usage;
	/* Per task flags (PF_*), defined further below: */
	unsigned int			flags;
	unsigned int			ptrace;

#ifdef CONFIG_SMP
	int				on_cpu;
	struct __call_single_node	wake_entry;
	unsigned int			wakee_flips;
	unsigned long			wakee_flip_decay_ts;
	struct task_struct		*last_wakee;

	/*
	 * recent_used_cpu is initially set as the last CPU used by a task
	 * that wakes affine another task. Waker/wakee relationships can
	 * push tasks around a CPU where each wakeup moves to the next one.
	 * Tracking a recently used CPU allows a quick search for a recently
	 * used CPU that may be idle.
	 */
	int				recent_used_cpu;
	int				wake_cpu;
#endif
	int				on_rq;

	int				prio;
	int				static_prio;
	int				normal_prio;
	unsigned int			rt_priority;

	struct sched_entity		se;
	struct sched_rt_entity		rt;
	struct sched_dl_entity		dl;
	const struct sched_class	*sched_class;

#ifdef CONFIG_SCHED_CORE
	struct rb_node			core_node;
	unsigned long			core_cookie;
	unsigned int			core_occupation;
#endif

#ifdef CONFIG_CGROUP_SCHED
	struct task_group		*sched_task_group;
#endif

#ifdef CONFIG_UCLAMP_TASK
	/*
	 * Clamp values requested for a scheduling entity.
	 * Must be updated with task_rq_lock() held.
	 */
	struct uclamp_se		uclamp_req[UCLAMP_CNT];
	/*
	 * Effective clamp values used for a scheduling entity.
	 * Must be updated with task_rq_lock() held.
	 */
	struct uclamp_se		uclamp[UCLAMP_CNT];
#endif

	struct sched_statistics         stats;

#ifdef CONFIG_PREEMPT_NOTIFIERS
	/* List of struct preempt_notifier: */
	struct hlist_head		preempt_notifiers;
#endif

#ifdef CONFIG_BLK_DEV_IO_TRACE
	unsigned int			btrace_seq;
#endif

	unsigned int			policy;
	int				nr_cpus_allowed;
	const cpumask_t			*cpus_ptr;
	cpumask_t			*user_cpus_ptr;
	cpumask_t			cpus_mask;
	void				*migration_pending;
#ifdef CONFIG_SMP
	unsigned short			migration_disabled;
#endif
	unsigned short			migration_flags;

#ifdef CONFIG_PREEMPT_RCU
	int				rcu_read_lock_nesting;
	union rcu_special		rcu_read_unlock_special;
	struct list_head		rcu_node_entry;
	struct rcu_node			*rcu_blocked_node;
#endif /* #ifdef CONFIG_PREEMPT_RCU */

#ifdef CONFIG_TASKS_RCU
	unsigned long			rcu_tasks_nvcsw;
	u8				rcu_tasks_holdout;
	u8				rcu_tasks_idx;
	int				rcu_tasks_idle_cpu;
	struct list_head		rcu_tasks_holdout_list;
#endif /* #ifdef CONFIG_TASKS_RCU */

#ifdef CONFIG_TASKS_TRACE_RCU
	int				trc_reader_nesting;
	int				trc_ipi_to_cpu;
	union rcu_special		trc_reader_special;
	bool				trc_reader_checked;
	struct list_head		trc_holdout_list;
#endif /* #ifdef CONFIG_TASKS_TRACE_RCU */

	struct sched_info		sched_info;

	struct list_head		tasks;
#ifdef CONFIG_SMP
	struct plist_node		pushable_tasks;
	struct rb_node			pushable_dl_tasks;
#endif

	struct mm_struct		*mm;
	struct mm_struct		*active_mm;

	/* Per-thread vma caching: */
	struct vmacache			vmacache;

#ifdef SPLIT_RSS_COUNTING
	struct task_rss_stat		rss_stat;
#endif
	int				exit_state;
	int				exit_code;
	int				exit_signal;
	/* The signal sent when the parent dies: */
	int				pdeath_signal;
	/* JOBCTL_*, siglock protected: */
	unsigned long			jobctl;

	/* Used for emulating ABI behavior of previous Linux versions: */
	unsigned int			personality;

	/* Scheduler bits, serialized by scheduler locks: */
	unsigned			sched_reset_on_fork:1;
	unsigned			sched_contributes_to_load:1;
	unsigned			sched_migrated:1;
#ifdef CONFIG_PSI
	unsigned			sched_psi_wake_requeue:1;
#endif

	/* Force alignment to the next boundary: */
	unsigned			:0;

	/* Unserialized, strictly 'current' */

	/*
	 * This field must not be in the scheduler word above due to wakelist
	 * queueing no longer being serialized by p->on_cpu. However:
	 *
	 * p->XXX = X;			ttwu()
	 * schedule()			  if (p->on_rq && ..) // false
	 *   smp_mb__after_spinlock();	  if (smp_load_acquire(&p->on_cpu) && //true
	 *   deactivate_task()		      ttwu_queue_wakelist())
	 *     p->on_rq = 0;			p->sched_remote_wakeup = Y;
	 *
	 * guarantees all stores of 'current' are visible before
	 * ->sched_remote_wakeup gets used, so it can be in this word.
	 */
	unsigned			sched_remote_wakeup:1;

	/* Bit to tell LSMs we're in execve(): */
	unsigned			in_execve:1;
	unsigned			in_iowait:1;
#ifndef TIF_RESTORE_SIGMASK
	unsigned			restore_sigmask:1;
#endif
#ifdef CONFIG_MEMCG
	unsigned			in_user_fault:1;
#endif
#ifdef CONFIG_COMPAT_BRK
	unsigned			brk_randomized:1;
#endif
#ifdef CONFIG_CGROUPS
	/* disallow userland-initiated cgroup migration */
	unsigned			no_cgroup_migration:1;
	/* task is frozen/stopped (used by the cgroup freezer) */
	unsigned			frozen:1;
#endif
#ifdef CONFIG_BLK_CGROUP
	unsigned			use_memdelay:1;
#endif
#ifdef CONFIG_PSI
	/* Stalled due to lack of memory */
	unsigned			in_memstall:1;
#endif
#ifdef CONFIG_PAGE_OWNER
	/* Used by page_owner=on to detect recursion in page tracking. */
	unsigned			in_page_owner:1;
#endif
#ifdef CONFIG_EVENTFD
	/* Recursion prevention for eventfd_signal() */
	unsigned			in_eventfd_signal:1;
#endif
#ifdef CONFIG_IOMMU_SVA
	unsigned			pasid_activated:1;
#endif
<<<<<<< HEAD
=======
#ifdef	CONFIG_CPU_SUP_INTEL
	unsigned			reported_split_lock:1;
#endif
>>>>>>> 88084a3d

	unsigned long			atomic_flags; /* Flags requiring atomic access. */

	struct restart_block		restart_block;

	pid_t				pid;
	pid_t				tgid;

#ifdef CONFIG_STACKPROTECTOR
	/* Canary value for the -fstack-protector GCC feature: */
	unsigned long			stack_canary;
#endif
	/*
	 * Pointers to the (original) parent process, youngest child, younger sibling,
	 * older sibling, respectively.  (p->father can be replaced with
	 * p->real_parent->pid)
	 */

	/* Real parent process: */
	struct task_struct __rcu	*real_parent;

	/* Recipient of SIGCHLD, wait4() reports: */
	struct task_struct __rcu	*parent;

	/*
	 * Children/sibling form the list of natural children:
	 */
	struct list_head		children;
	struct list_head		sibling;
	struct task_struct		*group_leader;

	/*
	 * 'ptraced' is the list of tasks this task is using ptrace() on.
	 *
	 * This includes both natural children and PTRACE_ATTACH targets.
	 * 'ptrace_entry' is this task's link on the p->parent->ptraced list.
	 */
	struct list_head		ptraced;
	struct list_head		ptrace_entry;

	/* PID/PID hash table linkage. */
	struct pid			*thread_pid;
	struct hlist_node		pid_links[PIDTYPE_MAX];
	struct list_head		thread_group;
	struct list_head		thread_node;

	struct completion		*vfork_done;

	/* CLONE_CHILD_SETTID: */
	int __user			*set_child_tid;

	/* CLONE_CHILD_CLEARTID: */
	int __user			*clear_child_tid;

	/* PF_KTHREAD | PF_IO_WORKER */
	void				*worker_private;

	u64				utime;
	u64				stime;
#ifdef CONFIG_ARCH_HAS_SCALED_CPUTIME
	u64				utimescaled;
	u64				stimescaled;
#endif
	u64				gtime;
	struct prev_cputime		prev_cputime;
#ifdef CONFIG_VIRT_CPU_ACCOUNTING_GEN
	struct vtime			vtime;
#endif

#ifdef CONFIG_NO_HZ_FULL
	atomic_t			tick_dep_mask;
#endif
	/* Context switch counts: */
	unsigned long			nvcsw;
	unsigned long			nivcsw;

	/* Monotonic time in nsecs: */
	u64				start_time;

	/* Boot based time in nsecs: */
	u64				start_boottime;

	/* MM fault and swap info: this can arguably be seen as either mm-specific or thread-specific: */
	unsigned long			min_flt;
	unsigned long			maj_flt;

	/* Empty if CONFIG_POSIX_CPUTIMERS=n */
	struct posix_cputimers		posix_cputimers;

#ifdef CONFIG_POSIX_CPU_TIMERS_TASK_WORK
	struct posix_cputimers_work	posix_cputimers_work;
#endif

	/* Process credentials: */

	/* Tracer's credentials at attach: */
	const struct cred __rcu		*ptracer_cred;

	/* Objective and real subjective task credentials (COW): */
	const struct cred __rcu		*real_cred;

	/* Effective (overridable) subjective task credentials (COW): */
	const struct cred __rcu		*cred;

#ifdef CONFIG_KEYS
	/* Cached requested key. */
	struct key			*cached_requested_key;
#endif

	/*
	 * executable name, excluding path.
	 *
	 * - normally initialized setup_new_exec()
	 * - access it with [gs]et_task_comm()
	 * - lock it with task_lock()
	 */
	char				comm[TASK_COMM_LEN];

	struct nameidata		*nameidata;

#ifdef CONFIG_SYSVIPC
	struct sysv_sem			sysvsem;
	struct sysv_shm			sysvshm;
#endif
#ifdef CONFIG_DETECT_HUNG_TASK
	unsigned long			last_switch_count;
	unsigned long			last_switch_time;
#endif
	/* Filesystem information: */
	struct fs_struct		*fs;

	/* Open file information: */
	struct files_struct		*files;

#ifdef CONFIG_IO_URING
	struct io_uring_task		*io_uring;
#endif

	/* Namespaces: */
	struct nsproxy			*nsproxy;

	/* Signal handlers: */
	struct signal_struct		*signal;
	struct sighand_struct __rcu		*sighand;
	sigset_t			blocked;
	sigset_t			real_blocked;
	/* Restored if set_restore_sigmask() was used: */
	sigset_t			saved_sigmask;
	struct sigpending		pending;
	unsigned long			sas_ss_sp;
	size_t				sas_ss_size;
	unsigned int			sas_ss_flags;

	struct callback_head		*task_works;

#ifdef CONFIG_AUDIT
#ifdef CONFIG_AUDITSYSCALL
	struct audit_context		*audit_context;
#endif
	kuid_t				loginuid;
	unsigned int			sessionid;
#endif
	struct seccomp			seccomp;
	struct syscall_user_dispatch	syscall_dispatch;

	/* Thread group tracking: */
	u64				parent_exec_id;
	u64				self_exec_id;

	/* Protection against (de-)allocation: mm, files, fs, tty, keyrings, mems_allowed, mempolicy: */
	spinlock_t			alloc_lock;

	/* Protection of the PI data structures: */
	raw_spinlock_t			pi_lock;

	struct wake_q_node		wake_q;

#ifdef CONFIG_RT_MUTEXES
	/* PI waiters blocked on a rt_mutex held by this task: */
	struct rb_root_cached		pi_waiters;
	/* Updated under owner's pi_lock and rq lock */
	struct task_struct		*pi_top_task;
	/* Deadlock detection and priority inheritance handling: */
	struct rt_mutex_waiter		*pi_blocked_on;
#endif

#ifdef CONFIG_DEBUG_MUTEXES
	/* Mutex deadlock detection: */
	struct mutex_waiter		*blocked_on;
#endif

#ifdef CONFIG_DEBUG_ATOMIC_SLEEP
	int				non_block_count;
#endif

#ifdef CONFIG_TRACE_IRQFLAGS
	struct irqtrace_events		irqtrace;
	unsigned int			hardirq_threaded;
	u64				hardirq_chain_key;
	int				softirqs_enabled;
	int				softirq_context;
	int				irq_config;
#endif
#ifdef CONFIG_PREEMPT_RT
	int				softirq_disable_cnt;
#endif

#ifdef CONFIG_LOCKDEP
# define MAX_LOCK_DEPTH			48UL
	u64				curr_chain_key;
	int				lockdep_depth;
	unsigned int			lockdep_recursion;
	struct held_lock		held_locks[MAX_LOCK_DEPTH];
#endif

#if defined(CONFIG_UBSAN) && !defined(CONFIG_UBSAN_TRAP)
	unsigned int			in_ubsan;
#endif

	/* Journalling filesystem info: */
	void				*journal_info;

	/* Stacked block device info: */
	struct bio_list			*bio_list;

	/* Stack plugging: */
	struct blk_plug			*plug;

	/* VM state: */
	struct reclaim_state		*reclaim_state;

	struct backing_dev_info		*backing_dev_info;

	struct io_context		*io_context;

#ifdef CONFIG_COMPACTION
	struct capture_control		*capture_control;
#endif
	/* Ptrace state: */
	unsigned long			ptrace_message;
	kernel_siginfo_t		*last_siginfo;

	struct task_io_accounting	ioac;
#ifdef CONFIG_PSI
	/* Pressure stall state */
	unsigned int			psi_flags;
#endif
#ifdef CONFIG_TASK_XACCT
	/* Accumulated RSS usage: */
	u64				acct_rss_mem1;
	/* Accumulated virtual memory usage: */
	u64				acct_vm_mem1;
	/* stime + utime since last update: */
	u64				acct_timexpd;
#endif
#ifdef CONFIG_CPUSETS
	/* Protected by ->alloc_lock: */
	nodemask_t			mems_allowed;
	/* Sequence number to catch updates: */
	seqcount_spinlock_t		mems_allowed_seq;
	int				cpuset_mem_spread_rotor;
	int				cpuset_slab_spread_rotor;
#endif
#ifdef CONFIG_CGROUPS
	/* Control Group info protected by css_set_lock: */
	struct css_set __rcu		*cgroups;
	/* cg_list protected by css_set_lock and tsk->alloc_lock: */
	struct list_head		cg_list;
#endif
#ifdef CONFIG_X86_CPU_RESCTRL
	u32				closid;
	u32				rmid;
#endif
#ifdef CONFIG_FUTEX
	struct robust_list_head __user	*robust_list;
#ifdef CONFIG_COMPAT
	struct compat_robust_list_head __user *compat_robust_list;
#endif
	struct list_head		pi_state_list;
	struct futex_pi_state		*pi_state_cache;
	struct mutex			futex_exit_mutex;
	unsigned int			futex_state;
#endif
#ifdef CONFIG_PERF_EVENTS
	struct perf_event_context	*perf_event_ctxp[perf_nr_task_contexts];
	struct mutex			perf_event_mutex;
	struct list_head		perf_event_list;
#endif
#ifdef CONFIG_DEBUG_PREEMPT
	unsigned long			preempt_disable_ip;
#endif
#ifdef CONFIG_NUMA
	/* Protected by alloc_lock: */
	struct mempolicy		*mempolicy;
	short				il_prev;
	short				pref_node_fork;
#endif
#ifdef CONFIG_NUMA_BALANCING
	int				numa_scan_seq;
	unsigned int			numa_scan_period;
	unsigned int			numa_scan_period_max;
	int				numa_preferred_nid;
	unsigned long			numa_migrate_retry;
	/* Migration stamp: */
	u64				node_stamp;
	u64				last_task_numa_placement;
	u64				last_sum_exec_runtime;
	struct callback_head		numa_work;

	/*
	 * This pointer is only modified for current in syscall and
	 * pagefault context (and for tasks being destroyed), so it can be read
	 * from any of the following contexts:
	 *  - RCU read-side critical section
	 *  - current->numa_group from everywhere
	 *  - task's runqueue locked, task not running
	 */
	struct numa_group __rcu		*numa_group;

	/*
	 * numa_faults is an array split into four regions:
	 * faults_memory, faults_cpu, faults_memory_buffer, faults_cpu_buffer
	 * in this precise order.
	 *
	 * faults_memory: Exponential decaying average of faults on a per-node
	 * basis. Scheduling placement decisions are made based on these
	 * counts. The values remain static for the duration of a PTE scan.
	 * faults_cpu: Track the nodes the process was running on when a NUMA
	 * hinting fault was incurred.
	 * faults_memory_buffer and faults_cpu_buffer: Record faults per node
	 * during the current scan window. When the scan completes, the counts
	 * in faults_memory and faults_cpu decay and these values are copied.
	 */
	unsigned long			*numa_faults;
	unsigned long			total_numa_faults;

	/*
	 * numa_faults_locality tracks if faults recorded during the last
	 * scan window were remote/local or failed to migrate. The task scan
	 * period is adapted based on the locality of the faults with different
	 * weights depending on whether they were shared or private faults
	 */
	unsigned long			numa_faults_locality[3];

	unsigned long			numa_pages_migrated;
#endif /* CONFIG_NUMA_BALANCING */

#ifdef CONFIG_RSEQ
	struct rseq __user *rseq;
	u32 rseq_sig;
	/*
	 * RmW on rseq_event_mask must be performed atomically
	 * with respect to preemption.
	 */
	unsigned long rseq_event_mask;
#endif

	struct tlbflush_unmap_batch	tlb_ubc;

	union {
		refcount_t		rcu_users;
		struct rcu_head		rcu;
	};

	/* Cache last used pipe for splice(): */
	struct pipe_inode_info		*splice_pipe;

	struct page_frag		task_frag;

#ifdef CONFIG_TASK_DELAY_ACCT
	struct task_delay_info		*delays;
#endif

#ifdef CONFIG_FAULT_INJECTION
	int				make_it_fail;
	unsigned int			fail_nth;
#endif
	/*
	 * When (nr_dirtied >= nr_dirtied_pause), it's time to call
	 * balance_dirty_pages() for a dirty throttling pause:
	 */
	int				nr_dirtied;
	int				nr_dirtied_pause;
	/* Start of a write-and-pause period: */
	unsigned long			dirty_paused_when;

#ifdef CONFIG_LATENCYTOP
	int				latency_record_count;
	struct latency_record		latency_record[LT_SAVECOUNT];
#endif
	/*
	 * Time slack values; these are used to round up poll() and
	 * select() etc timeout values. These are in nanoseconds.
	 */
	u64				timer_slack_ns;
	u64				default_timer_slack_ns;

#if defined(CONFIG_KASAN_GENERIC) || defined(CONFIG_KASAN_SW_TAGS)
	unsigned int			kasan_depth;
#endif

#ifdef CONFIG_KCSAN
	struct kcsan_ctx		kcsan_ctx;
#ifdef CONFIG_TRACE_IRQFLAGS
	struct irqtrace_events		kcsan_save_irqtrace;
#endif
#ifdef CONFIG_KCSAN_WEAK_MEMORY
	int				kcsan_stack_depth;
#endif
#endif

#if IS_ENABLED(CONFIG_KUNIT)
	struct kunit			*kunit_test;
#endif

#ifdef CONFIG_FUNCTION_GRAPH_TRACER
	/* Index of current stored address in ret_stack: */
	int				curr_ret_stack;
	int				curr_ret_depth;

	/* Stack of return addresses for return function tracing: */
	struct ftrace_ret_stack		*ret_stack;

	/* Timestamp for last schedule: */
	unsigned long long		ftrace_timestamp;

	/*
	 * Number of functions that haven't been traced
	 * because of depth overrun:
	 */
	atomic_t			trace_overrun;

	/* Pause tracing: */
	atomic_t			tracing_graph_pause;
#endif

#ifdef CONFIG_TRACING
	/* State flags for use by tracers: */
	unsigned long			trace;

	/* Bitmask and counter of trace recursion: */
	unsigned long			trace_recursion;
#endif /* CONFIG_TRACING */

#ifdef CONFIG_KCOV
	/* See kernel/kcov.c for more details. */

	/* Coverage collection mode enabled for this task (0 if disabled): */
	unsigned int			kcov_mode;

	/* Size of the kcov_area: */
	unsigned int			kcov_size;

	/* Buffer for coverage collection: */
	void				*kcov_area;

	/* KCOV descriptor wired with this task or NULL: */
	struct kcov			*kcov;

	/* KCOV common handle for remote coverage collection: */
	u64				kcov_handle;

	/* KCOV sequence number: */
	int				kcov_sequence;

	/* Collect coverage from softirq context: */
	unsigned int			kcov_softirq;
#endif

#ifdef CONFIG_MEMCG
	struct mem_cgroup		*memcg_in_oom;
	gfp_t				memcg_oom_gfp_mask;
	int				memcg_oom_order;

	/* Number of pages to reclaim on returning to userland: */
	unsigned int			memcg_nr_pages_over_high;

	/* Used by memcontrol for targeted memcg charge: */
	struct mem_cgroup		*active_memcg;
#endif

#ifdef CONFIG_BLK_CGROUP
	struct request_queue		*throttle_queue;
#endif

#ifdef CONFIG_UPROBES
	struct uprobe_task		*utask;
#endif
#if defined(CONFIG_BCACHE) || defined(CONFIG_BCACHE_MODULE)
	unsigned int			sequential_io;
	unsigned int			sequential_io_avg;
#endif
	struct kmap_ctrl		kmap_ctrl;
#ifdef CONFIG_DEBUG_ATOMIC_SLEEP
	unsigned long			task_state_change;
# ifdef CONFIG_PREEMPT_RT
	unsigned long			saved_state_change;
# endif
#endif
	int				pagefault_disabled;
#ifdef CONFIG_MMU
	struct task_struct		*oom_reaper_list;
	struct timer_list		oom_reaper_timer;
#endif
#ifdef CONFIG_VMAP_STACK
	struct vm_struct		*stack_vm_area;
#endif
#ifdef CONFIG_THREAD_INFO_IN_TASK
	/* A live task holds one reference: */
	refcount_t			stack_refcount;
#endif
#ifdef CONFIG_LIVEPATCH
	int patch_state;
#endif
#ifdef CONFIG_SECURITY
	/* Used by LSM modules for access restriction: */
	void				*security;
#endif
#ifdef CONFIG_BPF_SYSCALL
	/* Used by BPF task local storage */
	struct bpf_local_storage __rcu	*bpf_storage;
	/* Used for BPF run context */
	struct bpf_run_ctx		*bpf_ctx;
#endif

#ifdef CONFIG_GCC_PLUGIN_STACKLEAK
	unsigned long			lowest_stack;
	unsigned long			prev_lowest_stack;
#endif

#ifdef CONFIG_X86_MCE
	void __user			*mce_vaddr;
	__u64				mce_kflags;
	u64				mce_addr;
	__u64				mce_ripv : 1,
					mce_whole_page : 1,
					__mce_reserved : 62;
	struct callback_head		mce_kill_me;
	int				mce_count;
#endif

#ifdef CONFIG_KRETPROBES
	struct llist_head               kretprobe_instances;
#endif
#ifdef CONFIG_RETHOOK
	struct llist_head               rethooks;
#endif

#ifdef CONFIG_ARCH_HAS_PARANOID_L1D_FLUSH
	/*
	 * If L1D flush is supported on mm context switch
	 * then we use this callback head to queue kill work
	 * to kill tasks that are not running on SMT disabled
	 * cores
	 */
	struct callback_head		l1d_flush_kill;
#endif

	/*
	 * New fields for task_struct should be added above here, so that
	 * they are included in the randomized portion of task_struct.
	 */
	randomized_struct_fields_end

	/* CPU-specific state of this task: */
	struct thread_struct		thread;

	/*
	 * WARNING: on x86, 'thread_struct' contains a variable-sized
	 * structure.  It *MUST* be at the end of 'task_struct'.
	 *
	 * Do not put anything below here!
	 */
};

static inline struct pid *task_pid(struct task_struct *task)
{
	return task->thread_pid;
}

/*
 * the helpers to get the task's different pids as they are seen
 * from various namespaces
 *
 * task_xid_nr()     : global id, i.e. the id seen from the init namespace;
 * task_xid_vnr()    : virtual id, i.e. the id seen from the pid namespace of
 *                     current.
 * task_xid_nr_ns()  : id seen from the ns specified;
 *
 * see also pid_nr() etc in include/linux/pid.h
 */
pid_t __task_pid_nr_ns(struct task_struct *task, enum pid_type type, struct pid_namespace *ns);

static inline pid_t task_pid_nr(struct task_struct *tsk)
{
	return tsk->pid;
}

static inline pid_t task_pid_nr_ns(struct task_struct *tsk, struct pid_namespace *ns)
{
	return __task_pid_nr_ns(tsk, PIDTYPE_PID, ns);
}

static inline pid_t task_pid_vnr(struct task_struct *tsk)
{
	return __task_pid_nr_ns(tsk, PIDTYPE_PID, NULL);
}


static inline pid_t task_tgid_nr(struct task_struct *tsk)
{
	return tsk->tgid;
}

/**
 * pid_alive - check that a task structure is not stale
 * @p: Task structure to be checked.
 *
 * Test if a process is not yet dead (at most zombie state)
 * If pid_alive fails, then pointers within the task structure
 * can be stale and must not be dereferenced.
 *
 * Return: 1 if the process is alive. 0 otherwise.
 */
static inline int pid_alive(const struct task_struct *p)
{
	return p->thread_pid != NULL;
}

static inline pid_t task_pgrp_nr_ns(struct task_struct *tsk, struct pid_namespace *ns)
{
	return __task_pid_nr_ns(tsk, PIDTYPE_PGID, ns);
}

static inline pid_t task_pgrp_vnr(struct task_struct *tsk)
{
	return __task_pid_nr_ns(tsk, PIDTYPE_PGID, NULL);
}


static inline pid_t task_session_nr_ns(struct task_struct *tsk, struct pid_namespace *ns)
{
	return __task_pid_nr_ns(tsk, PIDTYPE_SID, ns);
}

static inline pid_t task_session_vnr(struct task_struct *tsk)
{
	return __task_pid_nr_ns(tsk, PIDTYPE_SID, NULL);
}

static inline pid_t task_tgid_nr_ns(struct task_struct *tsk, struct pid_namespace *ns)
{
	return __task_pid_nr_ns(tsk, PIDTYPE_TGID, ns);
}

static inline pid_t task_tgid_vnr(struct task_struct *tsk)
{
	return __task_pid_nr_ns(tsk, PIDTYPE_TGID, NULL);
}

static inline pid_t task_ppid_nr_ns(const struct task_struct *tsk, struct pid_namespace *ns)
{
	pid_t pid = 0;

	rcu_read_lock();
	if (pid_alive(tsk))
		pid = task_tgid_nr_ns(rcu_dereference(tsk->real_parent), ns);
	rcu_read_unlock();

	return pid;
}

static inline pid_t task_ppid_nr(const struct task_struct *tsk)
{
	return task_ppid_nr_ns(tsk, &init_pid_ns);
}

/* Obsolete, do not use: */
static inline pid_t task_pgrp_nr(struct task_struct *tsk)
{
	return task_pgrp_nr_ns(tsk, &init_pid_ns);
}

#define TASK_REPORT_IDLE	(TASK_REPORT + 1)
#define TASK_REPORT_MAX		(TASK_REPORT_IDLE << 1)

static inline unsigned int __task_state_index(unsigned int tsk_state,
					      unsigned int tsk_exit_state)
{
	unsigned int state = (tsk_state | tsk_exit_state) & TASK_REPORT;

	BUILD_BUG_ON_NOT_POWER_OF_2(TASK_REPORT_MAX);

	if (tsk_state == TASK_IDLE)
		state = TASK_REPORT_IDLE;

	/*
	 * We're lying here, but rather than expose a completely new task state
	 * to userspace, we can make this appear as if the task has gone through
	 * a regular rt_mutex_lock() call.
	 */
	if (tsk_state == TASK_RTLOCK_WAIT)
		state = TASK_UNINTERRUPTIBLE;

	return fls(state);
}

static inline unsigned int task_state_index(struct task_struct *tsk)
{
	return __task_state_index(READ_ONCE(tsk->__state), tsk->exit_state);
}

static inline char task_index_to_char(unsigned int state)
{
	static const char state_char[] = "RSDTtXZPI";

	BUILD_BUG_ON(1 + ilog2(TASK_REPORT_MAX) != sizeof(state_char) - 1);

	return state_char[state];
}

static inline char task_state_to_char(struct task_struct *tsk)
{
	return task_index_to_char(task_state_index(tsk));
}

/**
 * is_global_init - check if a task structure is init. Since init
 * is free to have sub-threads we need to check tgid.
 * @tsk: Task structure to be checked.
 *
 * Check if a task structure is the first user space task the kernel created.
 *
 * Return: 1 if the task structure is init. 0 otherwise.
 */
static inline int is_global_init(struct task_struct *tsk)
{
	return task_tgid_nr(tsk) == 1;
}

extern struct pid *cad_pid;

/*
 * Per process flags
 */
#define PF_VCPU			0x00000001	/* I'm a virtual CPU */
#define PF_IDLE			0x00000002	/* I am an IDLE thread */
#define PF_EXITING		0x00000004	/* Getting shut down */
#define PF_POSTCOREDUMP		0x00000008	/* Coredumps should ignore this task */
#define PF_IO_WORKER		0x00000010	/* Task is an IO worker */
#define PF_WQ_WORKER		0x00000020	/* I'm a workqueue worker */
#define PF_FORKNOEXEC		0x00000040	/* Forked but didn't exec */
#define PF_MCE_PROCESS		0x00000080      /* Process policy on mce errors */
#define PF_SUPERPRIV		0x00000100	/* Used super-user privileges */
#define PF_DUMPCORE		0x00000200	/* Dumped core */
#define PF_SIGNALED		0x00000400	/* Killed by a signal */
#define PF_MEMALLOC		0x00000800	/* Allocating memory */
#define PF_NPROC_EXCEEDED	0x00001000	/* set_user() noticed that RLIMIT_NPROC was exceeded */
#define PF_USED_MATH		0x00002000	/* If unset the fpu must be initialized before use */
#define PF_NOFREEZE		0x00008000	/* This thread should not be frozen */
#define PF_FROZEN		0x00010000	/* Frozen for system suspend */
#define PF_KSWAPD		0x00020000	/* I am kswapd */
#define PF_MEMALLOC_NOFS	0x00040000	/* All allocation requests will inherit GFP_NOFS */
#define PF_MEMALLOC_NOIO	0x00080000	/* All allocation requests will inherit GFP_NOIO */
#define PF_LOCAL_THROTTLE	0x00100000	/* Throttle writes only against the bdi I write to,
						 * I am cleaning dirty pages from some other bdi. */
#define PF_KTHREAD		0x00200000	/* I am a kernel thread */
#define PF_RANDOMIZE		0x00400000	/* Randomize virtual address space */
#define PF_NO_SETAFFINITY	0x04000000	/* Userland is not allowed to meddle with cpus_mask */
#define PF_MCE_EARLY		0x08000000      /* Early kill for mce process policy */
#define PF_MEMALLOC_PIN		0x10000000	/* Allocation context constrained to zones which allow long term pinning. */
#define PF_FREEZER_SKIP		0x40000000	/* Freezer should not count it as freezable */
#define PF_SUSPEND_TASK		0x80000000      /* This thread called freeze_processes() and should not be frozen */

/*
 * Only the _current_ task can read/write to tsk->flags, but other
 * tasks can access tsk->flags in readonly mode for example
 * with tsk_used_math (like during threaded core dumping).
 * There is however an exception to this rule during ptrace
 * or during fork: the ptracer task is allowed to write to the
 * child->flags of its traced child (same goes for fork, the parent
 * can write to the child->flags), because we're guaranteed the
 * child is not running and in turn not changing child->flags
 * at the same time the parent does it.
 */
#define clear_stopped_child_used_math(child)	do { (child)->flags &= ~PF_USED_MATH; } while (0)
#define set_stopped_child_used_math(child)	do { (child)->flags |= PF_USED_MATH; } while (0)
#define clear_used_math()			clear_stopped_child_used_math(current)
#define set_used_math()				set_stopped_child_used_math(current)

#define conditional_stopped_child_used_math(condition, child) \
	do { (child)->flags &= ~PF_USED_MATH, (child)->flags |= (condition) ? PF_USED_MATH : 0; } while (0)

#define conditional_used_math(condition)	conditional_stopped_child_used_math(condition, current)

#define copy_to_stopped_child_used_math(child) \
	do { (child)->flags &= ~PF_USED_MATH, (child)->flags |= current->flags & PF_USED_MATH; } while (0)

/* NOTE: this will return 0 or PF_USED_MATH, it will never return 1 */
#define tsk_used_math(p)			((p)->flags & PF_USED_MATH)
#define used_math()				tsk_used_math(current)

static __always_inline bool is_percpu_thread(void)
{
#ifdef CONFIG_SMP
	return (current->flags & PF_NO_SETAFFINITY) &&
		(current->nr_cpus_allowed  == 1);
#else
	return true;
#endif
}

/* Per-process atomic flags. */
#define PFA_NO_NEW_PRIVS		0	/* May not gain new privileges. */
#define PFA_SPREAD_PAGE			1	/* Spread page cache over cpuset */
#define PFA_SPREAD_SLAB			2	/* Spread some slab caches over cpuset */
#define PFA_SPEC_SSB_DISABLE		3	/* Speculative Store Bypass disabled */
#define PFA_SPEC_SSB_FORCE_DISABLE	4	/* Speculative Store Bypass force disabled*/
#define PFA_SPEC_IB_DISABLE		5	/* Indirect branch speculation restricted */
#define PFA_SPEC_IB_FORCE_DISABLE	6	/* Indirect branch speculation permanently restricted */
#define PFA_SPEC_SSB_NOEXEC		7	/* Speculative Store Bypass clear on execve() */

#define TASK_PFA_TEST(name, func)					\
	static inline bool task_##func(struct task_struct *p)		\
	{ return test_bit(PFA_##name, &p->atomic_flags); }

#define TASK_PFA_SET(name, func)					\
	static inline void task_set_##func(struct task_struct *p)	\
	{ set_bit(PFA_##name, &p->atomic_flags); }

#define TASK_PFA_CLEAR(name, func)					\
	static inline void task_clear_##func(struct task_struct *p)	\
	{ clear_bit(PFA_##name, &p->atomic_flags); }

TASK_PFA_TEST(NO_NEW_PRIVS, no_new_privs)
TASK_PFA_SET(NO_NEW_PRIVS, no_new_privs)

TASK_PFA_TEST(SPREAD_PAGE, spread_page)
TASK_PFA_SET(SPREAD_PAGE, spread_page)
TASK_PFA_CLEAR(SPREAD_PAGE, spread_page)

TASK_PFA_TEST(SPREAD_SLAB, spread_slab)
TASK_PFA_SET(SPREAD_SLAB, spread_slab)
TASK_PFA_CLEAR(SPREAD_SLAB, spread_slab)

TASK_PFA_TEST(SPEC_SSB_DISABLE, spec_ssb_disable)
TASK_PFA_SET(SPEC_SSB_DISABLE, spec_ssb_disable)
TASK_PFA_CLEAR(SPEC_SSB_DISABLE, spec_ssb_disable)

TASK_PFA_TEST(SPEC_SSB_NOEXEC, spec_ssb_noexec)
TASK_PFA_SET(SPEC_SSB_NOEXEC, spec_ssb_noexec)
TASK_PFA_CLEAR(SPEC_SSB_NOEXEC, spec_ssb_noexec)

TASK_PFA_TEST(SPEC_SSB_FORCE_DISABLE, spec_ssb_force_disable)
TASK_PFA_SET(SPEC_SSB_FORCE_DISABLE, spec_ssb_force_disable)

TASK_PFA_TEST(SPEC_IB_DISABLE, spec_ib_disable)
TASK_PFA_SET(SPEC_IB_DISABLE, spec_ib_disable)
TASK_PFA_CLEAR(SPEC_IB_DISABLE, spec_ib_disable)

TASK_PFA_TEST(SPEC_IB_FORCE_DISABLE, spec_ib_force_disable)
TASK_PFA_SET(SPEC_IB_FORCE_DISABLE, spec_ib_force_disable)

static inline void
current_restore_flags(unsigned long orig_flags, unsigned long flags)
{
	current->flags &= ~flags;
	current->flags |= orig_flags & flags;
}

extern int cpuset_cpumask_can_shrink(const struct cpumask *cur, const struct cpumask *trial);
extern int task_can_attach(struct task_struct *p, const struct cpumask *cs_cpus_allowed);
#ifdef CONFIG_SMP
extern void do_set_cpus_allowed(struct task_struct *p, const struct cpumask *new_mask);
extern int set_cpus_allowed_ptr(struct task_struct *p, const struct cpumask *new_mask);
extern int dup_user_cpus_ptr(struct task_struct *dst, struct task_struct *src, int node);
extern void release_user_cpus_ptr(struct task_struct *p);
extern int dl_task_check_affinity(struct task_struct *p, const struct cpumask *mask);
extern void force_compatible_cpus_allowed_ptr(struct task_struct *p);
extern void relax_compatible_cpus_allowed_ptr(struct task_struct *p);
#else
static inline void do_set_cpus_allowed(struct task_struct *p, const struct cpumask *new_mask)
{
}
static inline int set_cpus_allowed_ptr(struct task_struct *p, const struct cpumask *new_mask)
{
	if (!cpumask_test_cpu(0, new_mask))
		return -EINVAL;
	return 0;
}
static inline int dup_user_cpus_ptr(struct task_struct *dst, struct task_struct *src, int node)
{
	if (src->user_cpus_ptr)
		return -EINVAL;
	return 0;
}
static inline void release_user_cpus_ptr(struct task_struct *p)
{
	WARN_ON(p->user_cpus_ptr);
}

static inline int dl_task_check_affinity(struct task_struct *p, const struct cpumask *mask)
{
	return 0;
}
#endif

extern int yield_to(struct task_struct *p, bool preempt);
extern void set_user_nice(struct task_struct *p, long nice);
extern int task_prio(const struct task_struct *p);

/**
 * task_nice - return the nice value of a given task.
 * @p: the task in question.
 *
 * Return: The nice value [ -20 ... 0 ... 19 ].
 */
static inline int task_nice(const struct task_struct *p)
{
	return PRIO_TO_NICE((p)->static_prio);
}

extern int can_nice(const struct task_struct *p, const int nice);
extern int task_curr(const struct task_struct *p);
extern int idle_cpu(int cpu);
extern int available_idle_cpu(int cpu);
extern int sched_setscheduler(struct task_struct *, int, const struct sched_param *);
extern int sched_setscheduler_nocheck(struct task_struct *, int, const struct sched_param *);
extern void sched_set_fifo(struct task_struct *p);
extern void sched_set_fifo_low(struct task_struct *p);
extern void sched_set_normal(struct task_struct *p, int nice);
extern int sched_setattr(struct task_struct *, const struct sched_attr *);
extern int sched_setattr_nocheck(struct task_struct *, const struct sched_attr *);
extern struct task_struct *idle_task(int cpu);

/**
 * is_idle_task - is the specified task an idle task?
 * @p: the task in question.
 *
 * Return: 1 if @p is an idle task. 0 otherwise.
 */
static __always_inline bool is_idle_task(const struct task_struct *p)
{
	return !!(p->flags & PF_IDLE);
}

extern struct task_struct *curr_task(int cpu);
extern void ia64_set_curr_task(int cpu, struct task_struct *p);

void yield(void);

union thread_union {
#ifndef CONFIG_ARCH_TASK_STRUCT_ON_STACK
	struct task_struct task;
#endif
#ifndef CONFIG_THREAD_INFO_IN_TASK
	struct thread_info thread_info;
#endif
	unsigned long stack[THREAD_SIZE/sizeof(long)];
};

#ifndef CONFIG_THREAD_INFO_IN_TASK
extern struct thread_info init_thread_info;
#endif

extern unsigned long init_stack[THREAD_SIZE / sizeof(unsigned long)];

#ifdef CONFIG_THREAD_INFO_IN_TASK
# define task_thread_info(task)	(&(task)->thread_info)
#elif !defined(__HAVE_THREAD_FUNCTIONS)
# define task_thread_info(task)	((struct thread_info *)(task)->stack)
#endif

/*
 * find a task by one of its numerical ids
 *
 * find_task_by_pid_ns():
 *      finds a task by its pid in the specified namespace
 * find_task_by_vpid():
 *      finds a task by its virtual pid
 *
 * see also find_vpid() etc in include/linux/pid.h
 */

extern struct task_struct *find_task_by_vpid(pid_t nr);
extern struct task_struct *find_task_by_pid_ns(pid_t nr, struct pid_namespace *ns);

/*
 * find a task by its virtual pid and get the task struct
 */
extern struct task_struct *find_get_task_by_vpid(pid_t nr);

extern int wake_up_state(struct task_struct *tsk, unsigned int state);
extern int wake_up_process(struct task_struct *tsk);
extern void wake_up_new_task(struct task_struct *tsk);

#ifdef CONFIG_SMP
extern void kick_process(struct task_struct *tsk);
#else
static inline void kick_process(struct task_struct *tsk) { }
#endif

extern void __set_task_comm(struct task_struct *tsk, const char *from, bool exec);

static inline void set_task_comm(struct task_struct *tsk, const char *from)
{
	__set_task_comm(tsk, from, false);
}

extern char *__get_task_comm(char *to, size_t len, struct task_struct *tsk);
#define get_task_comm(buf, tsk) ({			\
	BUILD_BUG_ON(sizeof(buf) != TASK_COMM_LEN);	\
	__get_task_comm(buf, sizeof(buf), tsk);		\
})

#ifdef CONFIG_SMP
static __always_inline void scheduler_ipi(void)
{
	/*
	 * Fold TIF_NEED_RESCHED into the preempt_count; anybody setting
	 * TIF_NEED_RESCHED remotely (for the first time) will also send
	 * this IPI.
	 */
	preempt_fold_need_resched();
}
extern unsigned long wait_task_inactive(struct task_struct *, unsigned int match_state);
#else
static inline void scheduler_ipi(void) { }
static inline unsigned long wait_task_inactive(struct task_struct *p, unsigned int match_state)
{
	return 1;
}
#endif

/*
 * Set thread flags in other task's structures.
 * See asm/thread_info.h for TIF_xxxx flags available:
 */
static inline void set_tsk_thread_flag(struct task_struct *tsk, int flag)
{
	set_ti_thread_flag(task_thread_info(tsk), flag);
}

static inline void clear_tsk_thread_flag(struct task_struct *tsk, int flag)
{
	clear_ti_thread_flag(task_thread_info(tsk), flag);
}

static inline void update_tsk_thread_flag(struct task_struct *tsk, int flag,
					  bool value)
{
	update_ti_thread_flag(task_thread_info(tsk), flag, value);
}

static inline int test_and_set_tsk_thread_flag(struct task_struct *tsk, int flag)
{
	return test_and_set_ti_thread_flag(task_thread_info(tsk), flag);
}

static inline int test_and_clear_tsk_thread_flag(struct task_struct *tsk, int flag)
{
	return test_and_clear_ti_thread_flag(task_thread_info(tsk), flag);
}

static inline int test_tsk_thread_flag(struct task_struct *tsk, int flag)
{
	return test_ti_thread_flag(task_thread_info(tsk), flag);
}

static inline void set_tsk_need_resched(struct task_struct *tsk)
{
	set_tsk_thread_flag(tsk,TIF_NEED_RESCHED);
}

static inline void clear_tsk_need_resched(struct task_struct *tsk)
{
	clear_tsk_thread_flag(tsk,TIF_NEED_RESCHED);
}

static inline int test_tsk_need_resched(struct task_struct *tsk)
{
	return unlikely(test_tsk_thread_flag(tsk,TIF_NEED_RESCHED));
}

/*
 * cond_resched() and cond_resched_lock(): latency reduction via
 * explicit rescheduling in places that are safe. The return
 * value indicates whether a reschedule was done in fact.
 * cond_resched_lock() will drop the spinlock before scheduling,
 */
#if !defined(CONFIG_PREEMPTION) || defined(CONFIG_PREEMPT_DYNAMIC)
extern int __cond_resched(void);

#if defined(CONFIG_PREEMPT_DYNAMIC) && defined(CONFIG_HAVE_PREEMPT_DYNAMIC_CALL)

DECLARE_STATIC_CALL(cond_resched, __cond_resched);

static __always_inline int _cond_resched(void)
{
	return static_call_mod(cond_resched)();
}

#elif defined(CONFIG_PREEMPT_DYNAMIC) && defined(CONFIG_HAVE_PREEMPT_DYNAMIC_KEY)
extern int dynamic_cond_resched(void);

static __always_inline int _cond_resched(void)
{
	return dynamic_cond_resched();
}

#else

static inline int _cond_resched(void)
{
	return __cond_resched();
}

#endif /* CONFIG_PREEMPT_DYNAMIC */

#else

static inline int _cond_resched(void) { return 0; }

#endif /* !defined(CONFIG_PREEMPTION) || defined(CONFIG_PREEMPT_DYNAMIC) */

#define cond_resched() ({			\
	__might_resched(__FILE__, __LINE__, 0);	\
	_cond_resched();			\
})

extern int __cond_resched_lock(spinlock_t *lock);
extern int __cond_resched_rwlock_read(rwlock_t *lock);
extern int __cond_resched_rwlock_write(rwlock_t *lock);

#define MIGHT_RESCHED_RCU_SHIFT		8
#define MIGHT_RESCHED_PREEMPT_MASK	((1U << MIGHT_RESCHED_RCU_SHIFT) - 1)

#ifndef CONFIG_PREEMPT_RT
/*
 * Non RT kernels have an elevated preempt count due to the held lock,
 * but are not allowed to be inside a RCU read side critical section
 */
# define PREEMPT_LOCK_RESCHED_OFFSETS	PREEMPT_LOCK_OFFSET
#else
/*
 * spin/rw_lock() on RT implies rcu_read_lock(). The might_sleep() check in
 * cond_resched*lock() has to take that into account because it checks for
 * preempt_count() and rcu_preempt_depth().
 */
# define PREEMPT_LOCK_RESCHED_OFFSETS	\
	(PREEMPT_LOCK_OFFSET + (1U << MIGHT_RESCHED_RCU_SHIFT))
#endif

#define cond_resched_lock(lock) ({						\
	__might_resched(__FILE__, __LINE__, PREEMPT_LOCK_RESCHED_OFFSETS);	\
	__cond_resched_lock(lock);						\
})

#define cond_resched_rwlock_read(lock) ({					\
	__might_resched(__FILE__, __LINE__, PREEMPT_LOCK_RESCHED_OFFSETS);	\
	__cond_resched_rwlock_read(lock);					\
})

#define cond_resched_rwlock_write(lock) ({					\
	__might_resched(__FILE__, __LINE__, PREEMPT_LOCK_RESCHED_OFFSETS);	\
	__cond_resched_rwlock_write(lock);					\
})

static inline void cond_resched_rcu(void)
{
#if defined(CONFIG_DEBUG_ATOMIC_SLEEP) || !defined(CONFIG_PREEMPT_RCU)
	rcu_read_unlock();
	cond_resched();
	rcu_read_lock();
#endif
}

#ifdef CONFIG_PREEMPT_DYNAMIC

extern bool preempt_model_none(void);
extern bool preempt_model_voluntary(void);
extern bool preempt_model_full(void);

#else

static inline bool preempt_model_none(void)
{
	return IS_ENABLED(CONFIG_PREEMPT_NONE);
}
static inline bool preempt_model_voluntary(void)
{
	return IS_ENABLED(CONFIG_PREEMPT_VOLUNTARY);
}
static inline bool preempt_model_full(void)
{
	return IS_ENABLED(CONFIG_PREEMPT);
}

#endif

static inline bool preempt_model_rt(void)
{
	return IS_ENABLED(CONFIG_PREEMPT_RT);
}

/*
 * Does the preemption model allow non-cooperative preemption?
 *
 * For !CONFIG_PREEMPT_DYNAMIC kernels this is an exact match with
 * CONFIG_PREEMPTION; for CONFIG_PREEMPT_DYNAMIC this doesn't work as the
 * kernel is *built* with CONFIG_PREEMPTION=y but may run with e.g. the
 * PREEMPT_NONE model.
 */
static inline bool preempt_model_preemptible(void)
{
	return preempt_model_full() || preempt_model_rt();
}

/*
 * Does a critical section need to be broken due to another
 * task waiting?: (technically does not depend on CONFIG_PREEMPTION,
 * but a general need for low latency)
 */
static inline int spin_needbreak(spinlock_t *lock)
{
#ifdef CONFIG_PREEMPTION
	return spin_is_contended(lock);
#else
	return 0;
#endif
}

/*
 * Check if a rwlock is contended.
 * Returns non-zero if there is another task waiting on the rwlock.
 * Returns zero if the lock is not contended or the system / underlying
 * rwlock implementation does not support contention detection.
 * Technically does not depend on CONFIG_PREEMPTION, but a general need
 * for low latency.
 */
static inline int rwlock_needbreak(rwlock_t *lock)
{
#ifdef CONFIG_PREEMPTION
	return rwlock_is_contended(lock);
#else
	return 0;
#endif
}

static __always_inline bool need_resched(void)
{
	return unlikely(tif_need_resched());
}

/*
 * Wrappers for p->thread_info->cpu access. No-op on UP.
 */
#ifdef CONFIG_SMP

static inline unsigned int task_cpu(const struct task_struct *p)
{
	return READ_ONCE(task_thread_info(p)->cpu);
}

extern void set_task_cpu(struct task_struct *p, unsigned int cpu);

#else

static inline unsigned int task_cpu(const struct task_struct *p)
{
	return 0;
}

static inline void set_task_cpu(struct task_struct *p, unsigned int cpu)
{
}

#endif /* CONFIG_SMP */

extern bool sched_task_on_rq(struct task_struct *p);
extern unsigned long get_wchan(struct task_struct *p);

/*
 * In order to reduce various lock holder preemption latencies provide an
 * interface to see if a vCPU is currently running or not.
 *
 * This allows us to terminate optimistic spin loops and block, analogous to
 * the native optimistic spin heuristic of testing if the lock owner task is
 * running or not.
 */
#ifndef vcpu_is_preempted
static inline bool vcpu_is_preempted(int cpu)
{
	return false;
}
#endif

extern long sched_setaffinity(pid_t pid, const struct cpumask *new_mask);
extern long sched_getaffinity(pid_t pid, struct cpumask *mask);

#ifndef TASK_SIZE_OF
#define TASK_SIZE_OF(tsk)	TASK_SIZE
#endif

#ifdef CONFIG_SMP
static inline bool owner_on_cpu(struct task_struct *owner)
{
	/*
	 * As lock holder preemption issue, we both skip spinning if
	 * task is not on cpu or its cpu is preempted
	 */
	return READ_ONCE(owner->on_cpu) && !vcpu_is_preempted(task_cpu(owner));
}

/* Returns effective CPU energy utilization, as seen by the scheduler */
unsigned long sched_cpu_util(int cpu, unsigned long max);
#endif /* CONFIG_SMP */

#ifdef CONFIG_RSEQ

/*
 * Map the event mask on the user-space ABI enum rseq_cs_flags
 * for direct mask checks.
 */
enum rseq_event_mask_bits {
	RSEQ_EVENT_PREEMPT_BIT	= RSEQ_CS_FLAG_NO_RESTART_ON_PREEMPT_BIT,
	RSEQ_EVENT_SIGNAL_BIT	= RSEQ_CS_FLAG_NO_RESTART_ON_SIGNAL_BIT,
	RSEQ_EVENT_MIGRATE_BIT	= RSEQ_CS_FLAG_NO_RESTART_ON_MIGRATE_BIT,
};

enum rseq_event_mask {
	RSEQ_EVENT_PREEMPT	= (1U << RSEQ_EVENT_PREEMPT_BIT),
	RSEQ_EVENT_SIGNAL	= (1U << RSEQ_EVENT_SIGNAL_BIT),
	RSEQ_EVENT_MIGRATE	= (1U << RSEQ_EVENT_MIGRATE_BIT),
};

static inline void rseq_set_notify_resume(struct task_struct *t)
{
	if (t->rseq)
		set_tsk_thread_flag(t, TIF_NOTIFY_RESUME);
}

void __rseq_handle_notify_resume(struct ksignal *sig, struct pt_regs *regs);

static inline void rseq_handle_notify_resume(struct ksignal *ksig,
					     struct pt_regs *regs)
{
	if (current->rseq)
		__rseq_handle_notify_resume(ksig, regs);
}

static inline void rseq_signal_deliver(struct ksignal *ksig,
				       struct pt_regs *regs)
{
	preempt_disable();
	__set_bit(RSEQ_EVENT_SIGNAL_BIT, &current->rseq_event_mask);
	preempt_enable();
	rseq_handle_notify_resume(ksig, regs);
}

/* rseq_preempt() requires preemption to be disabled. */
static inline void rseq_preempt(struct task_struct *t)
{
	__set_bit(RSEQ_EVENT_PREEMPT_BIT, &t->rseq_event_mask);
	rseq_set_notify_resume(t);
}

/* rseq_migrate() requires preemption to be disabled. */
static inline void rseq_migrate(struct task_struct *t)
{
	__set_bit(RSEQ_EVENT_MIGRATE_BIT, &t->rseq_event_mask);
	rseq_set_notify_resume(t);
}

/*
 * If parent process has a registered restartable sequences area, the
 * child inherits. Unregister rseq for a clone with CLONE_VM set.
 */
static inline void rseq_fork(struct task_struct *t, unsigned long clone_flags)
{
	if (clone_flags & CLONE_VM) {
		t->rseq = NULL;
		t->rseq_sig = 0;
		t->rseq_event_mask = 0;
	} else {
		t->rseq = current->rseq;
		t->rseq_sig = current->rseq_sig;
		t->rseq_event_mask = current->rseq_event_mask;
	}
}

static inline void rseq_execve(struct task_struct *t)
{
	t->rseq = NULL;
	t->rseq_sig = 0;
	t->rseq_event_mask = 0;
}

#else

static inline void rseq_set_notify_resume(struct task_struct *t)
{
}
static inline void rseq_handle_notify_resume(struct ksignal *ksig,
					     struct pt_regs *regs)
{
}
static inline void rseq_signal_deliver(struct ksignal *ksig,
				       struct pt_regs *regs)
{
}
static inline void rseq_preempt(struct task_struct *t)
{
}
static inline void rseq_migrate(struct task_struct *t)
{
}
static inline void rseq_fork(struct task_struct *t, unsigned long clone_flags)
{
}
static inline void rseq_execve(struct task_struct *t)
{
}

#endif

#ifdef CONFIG_DEBUG_RSEQ

void rseq_syscall(struct pt_regs *regs);

#else

static inline void rseq_syscall(struct pt_regs *regs)
{
}

#endif

#ifdef CONFIG_SCHED_CORE
extern void sched_core_free(struct task_struct *tsk);
extern void sched_core_fork(struct task_struct *p);
extern int sched_core_share_pid(unsigned int cmd, pid_t pid, enum pid_type type,
				unsigned long uaddr);
#else
static inline void sched_core_free(struct task_struct *tsk) { }
static inline void sched_core_fork(struct task_struct *p) { }
#endif

extern void sched_set_stop_task(int cpu, struct task_struct *stop);

#endif<|MERGE_RESOLUTION|>--- conflicted
+++ resolved
@@ -939,12 +939,9 @@
 #ifdef CONFIG_IOMMU_SVA
 	unsigned			pasid_activated:1;
 #endif
-<<<<<<< HEAD
-=======
 #ifdef	CONFIG_CPU_SUP_INTEL
 	unsigned			reported_split_lock:1;
 #endif
->>>>>>> 88084a3d
 
 	unsigned long			atomic_flags; /* Flags requiring atomic access. */
 
