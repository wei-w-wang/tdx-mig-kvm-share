// SPDX-License-Identifier: GPL-2.0
/* Texas Instruments K3 AM65 Ethernet Switch SubSystem Driver
 *
 * Copyright (C) 2020 Texas Instruments Incorporated - http://www.ti.com/
 *
 */

#include <linux/bpf_trace.h>
#include <linux/clk.h>
#include <linux/etherdevice.h>
#include <linux/if_vlan.h>
#include <linux/interrupt.h>
#include <linux/irqdomain.h>
#include <linux/kernel.h>
#include <linux/kmemleak.h>
#include <linux/module.h>
#include <linux/netdevice.h>
#include <linux/net_tstamp.h>
#include <linux/of.h>
#include <linux/of_mdio.h>
#include <linux/of_net.h>
#include <linux/of_device.h>
#include <linux/of_platform.h>
#include <linux/phylink.h>
#include <linux/phy/phy.h>
#include <linux/platform_device.h>
#include <linux/pm_runtime.h>
#include <linux/regmap.h>
#include <linux/rtnetlink.h>
#include <linux/mfd/syscon.h>
#include <linux/sys_soc.h>
#include <linux/dma/ti-cppi5.h>
#include <linux/dma/k3-udma-glue.h>
#include <net/page_pool/helpers.h>
#include <net/switchdev.h>

#include "cpsw_ale.h"
#include "cpsw_sl.h"
#include "am65-cpsw-nuss.h"
#include "am65-cpsw-switchdev.h"
#include "k3-cppi-desc-pool.h"
#include "am65-cpts.h"

#define AM65_CPSW_SS_BASE	0x0
#define AM65_CPSW_SGMII_BASE	0x100
#define AM65_CPSW_XGMII_BASE	0x2100
#define AM65_CPSW_CPSW_NU_BASE	0x20000
#define AM65_CPSW_NU_PORTS_BASE	0x1000
#define AM65_CPSW_NU_FRAM_BASE	0x12000
#define AM65_CPSW_NU_STATS_BASE	0x1a000
#define AM65_CPSW_NU_ALE_BASE	0x1e000
#define AM65_CPSW_NU_CPTS_BASE	0x1d000

#define AM65_CPSW_NU_PORTS_OFFSET	0x1000
#define AM65_CPSW_NU_STATS_PORT_OFFSET	0x200
#define AM65_CPSW_NU_FRAM_PORT_OFFSET	0x200

#define AM65_CPSW_MAX_PORTS	8

#define AM65_CPSW_MIN_PACKET_SIZE	VLAN_ETH_ZLEN
#define AM65_CPSW_MAX_PACKET_SIZE	2024

#define AM65_CPSW_REG_CTL		0x004
#define AM65_CPSW_REG_STAT_PORT_EN	0x014
#define AM65_CPSW_REG_PTYPE		0x018

#define AM65_CPSW_P0_REG_CTL			0x004
#define AM65_CPSW_PORT0_REG_FLOW_ID_OFFSET	0x008

#define AM65_CPSW_PORT_REG_PRI_CTL		0x01c
#define AM65_CPSW_PORT_REG_RX_PRI_MAP		0x020
#define AM65_CPSW_PORT_REG_RX_MAXLEN		0x024

#define AM65_CPSW_PORTN_REG_SA_L		0x308
#define AM65_CPSW_PORTN_REG_SA_H		0x30c
#define AM65_CPSW_PORTN_REG_TS_CTL              0x310
#define AM65_CPSW_PORTN_REG_TS_SEQ_LTYPE_REG	0x314
#define AM65_CPSW_PORTN_REG_TS_VLAN_LTYPE_REG	0x318
#define AM65_CPSW_PORTN_REG_TS_CTL_LTYPE2       0x31C

#define AM65_CPSW_SGMII_CONTROL_REG		0x010
#define AM65_CPSW_SGMII_MR_ADV_ABILITY_REG	0x018
#define AM65_CPSW_SGMII_CONTROL_MR_AN_ENABLE	BIT(0)

#define AM65_CPSW_CTL_VLAN_AWARE		BIT(1)
#define AM65_CPSW_CTL_P0_ENABLE			BIT(2)
#define AM65_CPSW_CTL_P0_TX_CRC_REMOVE		BIT(13)
#define AM65_CPSW_CTL_P0_RX_PAD			BIT(14)

/* AM65_CPSW_P0_REG_CTL */
#define AM65_CPSW_P0_REG_CTL_RX_CHECKSUM_EN	BIT(0)
#define AM65_CPSW_P0_REG_CTL_RX_REMAP_VLAN	BIT(16)

/* AM65_CPSW_PORT_REG_PRI_CTL */
#define AM65_CPSW_PORT_REG_PRI_CTL_RX_PTYPE_RROBIN	BIT(8)

/* AM65_CPSW_PN_TS_CTL register fields */
#define AM65_CPSW_PN_TS_CTL_TX_ANX_F_EN		BIT(4)
#define AM65_CPSW_PN_TS_CTL_TX_VLAN_LT1_EN	BIT(5)
#define AM65_CPSW_PN_TS_CTL_TX_VLAN_LT2_EN	BIT(6)
#define AM65_CPSW_PN_TS_CTL_TX_ANX_D_EN		BIT(7)
#define AM65_CPSW_PN_TS_CTL_TX_ANX_E_EN		BIT(10)
#define AM65_CPSW_PN_TS_CTL_TX_HOST_TS_EN	BIT(11)
#define AM65_CPSW_PN_TS_CTL_MSG_TYPE_EN_SHIFT	16

#define AM65_CPSW_PN_TS_CTL_RX_ANX_F_EN		BIT(0)
#define AM65_CPSW_PN_TS_CTL_RX_VLAN_LT1_EN	BIT(1)
#define AM65_CPSW_PN_TS_CTL_RX_VLAN_LT2_EN	BIT(2)
#define AM65_CPSW_PN_TS_CTL_RX_ANX_D_EN		BIT(3)
#define AM65_CPSW_PN_TS_CTL_RX_ANX_E_EN		BIT(9)

/* AM65_CPSW_PORTN_REG_TS_SEQ_LTYPE_REG register fields */
#define AM65_CPSW_PN_TS_SEQ_ID_OFFSET_SHIFT	16

/* AM65_CPSW_PORTN_REG_TS_CTL_LTYPE2 */
#define AM65_CPSW_PN_TS_CTL_LTYPE2_TS_107	BIT(16)
#define AM65_CPSW_PN_TS_CTL_LTYPE2_TS_129	BIT(17)
#define AM65_CPSW_PN_TS_CTL_LTYPE2_TS_130	BIT(18)
#define AM65_CPSW_PN_TS_CTL_LTYPE2_TS_131	BIT(19)
#define AM65_CPSW_PN_TS_CTL_LTYPE2_TS_132	BIT(20)
#define AM65_CPSW_PN_TS_CTL_LTYPE2_TS_319	BIT(21)
#define AM65_CPSW_PN_TS_CTL_LTYPE2_TS_320	BIT(22)
#define AM65_CPSW_PN_TS_CTL_LTYPE2_TS_TTL_NONZERO BIT(23)

/* The PTP event messages - Sync, Delay_Req, Pdelay_Req, and Pdelay_Resp. */
#define AM65_CPSW_TS_EVENT_MSG_TYPE_BITS (BIT(0) | BIT(1) | BIT(2) | BIT(3))

#define AM65_CPSW_TS_SEQ_ID_OFFSET (0x1e)

#define AM65_CPSW_TS_TX_ANX_ALL_EN		\
	(AM65_CPSW_PN_TS_CTL_TX_ANX_D_EN |	\
	 AM65_CPSW_PN_TS_CTL_TX_ANX_E_EN |	\
	 AM65_CPSW_PN_TS_CTL_TX_ANX_F_EN)

#define AM65_CPSW_TS_RX_ANX_ALL_EN		\
	(AM65_CPSW_PN_TS_CTL_RX_ANX_D_EN |	\
	 AM65_CPSW_PN_TS_CTL_RX_ANX_E_EN |	\
	 AM65_CPSW_PN_TS_CTL_RX_ANX_F_EN)

#define AM65_CPSW_ALE_AGEOUT_DEFAULT	30
/* Number of TX/RX descriptors */
#define AM65_CPSW_MAX_TX_DESC	500
#define AM65_CPSW_MAX_RX_DESC	500

#define AM65_CPSW_NAV_PS_DATA_SIZE 16
#define AM65_CPSW_NAV_SW_DATA_SIZE 16

#define AM65_CPSW_DEBUG	(NETIF_MSG_HW | NETIF_MSG_DRV | NETIF_MSG_LINK | \
			 NETIF_MSG_IFUP	| NETIF_MSG_PROBE | NETIF_MSG_IFDOWN | \
			 NETIF_MSG_RX_ERR | NETIF_MSG_TX_ERR)

#define AM65_CPSW_DEFAULT_TX_CHNS	8

<<<<<<< HEAD
=======
/* CPPI streaming packet interface */
#define AM65_CPSW_CPPI_TX_FLOW_ID  0x3FFF
#define AM65_CPSW_CPPI_TX_PKT_TYPE 0x7

/* XDP */
#define AM65_CPSW_XDP_CONSUMED 2
#define AM65_CPSW_XDP_REDIRECT 1
#define AM65_CPSW_XDP_PASS     0

/* Include headroom compatible with both skb and xdpf */
#define AM65_CPSW_HEADROOM (max(NET_SKB_PAD, XDP_PACKET_HEADROOM) + NET_IP_ALIGN)

>>>>>>> 0c383648
static void am65_cpsw_port_set_sl_mac(struct am65_cpsw_port *slave,
				      const u8 *dev_addr)
{
	u32 mac_hi = (dev_addr[0] << 0) | (dev_addr[1] << 8) |
		     (dev_addr[2] << 16) | (dev_addr[3] << 24);
	u32 mac_lo = (dev_addr[4] << 0) | (dev_addr[5] << 8);

	writel(mac_hi, slave->port_base + AM65_CPSW_PORTN_REG_SA_H);
	writel(mac_lo, slave->port_base + AM65_CPSW_PORTN_REG_SA_L);
}

static void am65_cpsw_sl_ctl_reset(struct am65_cpsw_port *port)
{
	cpsw_sl_reset(port->slave.mac_sl, 100);
	/* Max length register has to be restored after MAC SL reset */
	writel(AM65_CPSW_MAX_PACKET_SIZE,
	       port->port_base + AM65_CPSW_PORT_REG_RX_MAXLEN);
}

static void am65_cpsw_nuss_get_ver(struct am65_cpsw_common *common)
{
	common->nuss_ver = readl(common->ss_base);
	common->cpsw_ver = readl(common->cpsw_base);
	dev_info(common->dev,
		 "initializing am65 cpsw nuss version 0x%08X, cpsw version 0x%08X Ports: %u quirks:%08x\n",
		common->nuss_ver,
		common->cpsw_ver,
		common->port_num + 1,
		common->pdata.quirks);
}

static int am65_cpsw_nuss_ndo_slave_add_vid(struct net_device *ndev,
					    __be16 proto, u16 vid)
{
	struct am65_cpsw_common *common = am65_ndev_to_common(ndev);
	struct am65_cpsw_port *port = am65_ndev_to_port(ndev);
	u32 port_mask, unreg_mcast = 0;
	int ret;

	if (!common->is_emac_mode)
		return 0;

	if (!netif_running(ndev) || !vid)
		return 0;

	ret = pm_runtime_resume_and_get(common->dev);
	if (ret < 0)
		return ret;

	port_mask = BIT(port->port_id) | ALE_PORT_HOST;
	if (!vid)
		unreg_mcast = port_mask;
	dev_info(common->dev, "Adding vlan %d to vlan filter\n", vid);
	ret = cpsw_ale_vlan_add_modify(common->ale, vid, port_mask,
				       unreg_mcast, port_mask, 0);

	pm_runtime_put(common->dev);
	return ret;
}

static int am65_cpsw_nuss_ndo_slave_kill_vid(struct net_device *ndev,
					     __be16 proto, u16 vid)
{
	struct am65_cpsw_common *common = am65_ndev_to_common(ndev);
	struct am65_cpsw_port *port = am65_ndev_to_port(ndev);
	int ret;

	if (!common->is_emac_mode)
		return 0;

	if (!netif_running(ndev) || !vid)
		return 0;

	ret = pm_runtime_resume_and_get(common->dev);
	if (ret < 0)
		return ret;

	dev_info(common->dev, "Removing vlan %d from vlan filter\n", vid);
	ret = cpsw_ale_del_vlan(common->ale, vid,
				BIT(port->port_id) | ALE_PORT_HOST);

	pm_runtime_put(common->dev);
	return ret;
}

static void am65_cpsw_slave_set_promisc(struct am65_cpsw_port *port,
					bool promisc)
{
	struct am65_cpsw_common *common = port->common;

	if (promisc && !common->is_emac_mode) {
		dev_dbg(common->dev, "promisc mode requested in switch mode");
		return;
	}

	if (promisc) {
		/* Enable promiscuous mode */
		cpsw_ale_control_set(common->ale, port->port_id,
				     ALE_PORT_MACONLY_CAF, 1);
		dev_dbg(common->dev, "promisc enabled\n");
	} else {
		/* Disable promiscuous mode */
		cpsw_ale_control_set(common->ale, port->port_id,
				     ALE_PORT_MACONLY_CAF, 0);
		dev_dbg(common->dev, "promisc disabled\n");
	}
}

static void am65_cpsw_nuss_ndo_slave_set_rx_mode(struct net_device *ndev)
{
	struct am65_cpsw_common *common = am65_ndev_to_common(ndev);
	struct am65_cpsw_port *port = am65_ndev_to_port(ndev);
	u32 port_mask;
	bool promisc;

	promisc = !!(ndev->flags & IFF_PROMISC);
	am65_cpsw_slave_set_promisc(port, promisc);

	if (promisc)
		return;

	/* Restore allmulti on vlans if necessary */
	cpsw_ale_set_allmulti(common->ale,
			      ndev->flags & IFF_ALLMULTI, port->port_id);

	port_mask = ALE_PORT_HOST;
	/* Clear all mcast from ALE */
	cpsw_ale_flush_multicast(common->ale, port_mask, -1);

	if (!netdev_mc_empty(ndev)) {
		struct netdev_hw_addr *ha;

		/* program multicast address list into ALE register */
		netdev_for_each_mc_addr(ha, ndev) {
			cpsw_ale_add_mcast(common->ale, ha->addr,
					   port_mask, 0, 0, 0);
		}
	}
}

static void am65_cpsw_nuss_ndo_host_tx_timeout(struct net_device *ndev,
					       unsigned int txqueue)
{
	struct am65_cpsw_common *common = am65_ndev_to_common(ndev);
	struct am65_cpsw_tx_chn *tx_chn;
	struct netdev_queue *netif_txq;
	unsigned long trans_start;

	netif_txq = netdev_get_tx_queue(ndev, txqueue);
	tx_chn = &common->tx_chns[txqueue];
	trans_start = READ_ONCE(netif_txq->trans_start);

	netdev_err(ndev, "txq:%d DRV_XOFF:%d tmo:%u dql_avail:%d free_desc:%zu\n",
		   txqueue,
		   netif_tx_queue_stopped(netif_txq),
		   jiffies_to_msecs(jiffies - trans_start),
		   netdev_queue_dql_avail(netif_txq),
		   k3_cppi_desc_pool_avail(tx_chn->desc_pool));

	if (netif_tx_queue_stopped(netif_txq)) {
		/* try recover if stopped by us */
		txq_trans_update(netif_txq);
		netif_tx_wake_queue(netif_txq);
	}
}

static int am65_cpsw_nuss_rx_push(struct am65_cpsw_common *common,
				  struct page *page)
{
	struct am65_cpsw_rx_chn *rx_chn = &common->rx_chns;
	struct cppi5_host_desc_t *desc_rx;
	struct device *dev = common->dev;
	dma_addr_t desc_dma;
	dma_addr_t buf_dma;
	void *swdata;

	desc_rx = k3_cppi_desc_pool_alloc(rx_chn->desc_pool);
	if (!desc_rx) {
		dev_err(dev, "Failed to allocate RXFDQ descriptor\n");
		return -ENOMEM;
	}
	desc_dma = k3_cppi_desc_pool_virt2dma(rx_chn->desc_pool, desc_rx);

	buf_dma = dma_map_single(rx_chn->dma_dev,
				 page_address(page) + AM65_CPSW_HEADROOM,
				 AM65_CPSW_MAX_PACKET_SIZE, DMA_FROM_DEVICE);
	if (unlikely(dma_mapping_error(rx_chn->dma_dev, buf_dma))) {
		k3_cppi_desc_pool_free(rx_chn->desc_pool, desc_rx);
		dev_err(dev, "Failed to map rx buffer\n");
		return -EINVAL;
	}

	cppi5_hdesc_init(desc_rx, CPPI5_INFO0_HDESC_EPIB_PRESENT,
			 AM65_CPSW_NAV_PS_DATA_SIZE);
	k3_udma_glue_rx_dma_to_cppi5_addr(rx_chn->rx_chn, &buf_dma);
	cppi5_hdesc_attach_buf(desc_rx, buf_dma, AM65_CPSW_MAX_PACKET_SIZE,
			       buf_dma, AM65_CPSW_MAX_PACKET_SIZE);
	swdata = cppi5_hdesc_get_swdata(desc_rx);
	*((void **)swdata) = page_address(page);

	return k3_udma_glue_push_rx_chn(rx_chn->rx_chn, 0, desc_rx, desc_dma);
}

void am65_cpsw_nuss_set_p0_ptype(struct am65_cpsw_common *common)
{
	struct am65_cpsw_host *host_p = am65_common_get_host(common);
	u32 val, pri_map;

	/* P0 set Receive Priority Type */
	val = readl(host_p->port_base + AM65_CPSW_PORT_REG_PRI_CTL);

	if (common->pf_p0_rx_ptype_rrobin) {
		val |= AM65_CPSW_PORT_REG_PRI_CTL_RX_PTYPE_RROBIN;
		/* Enet Ports fifos works in fixed priority mode only, so
		 * reset P0_Rx_Pri_Map so all packet will go in Enet fifo 0
		 */
		pri_map = 0x0;
	} else {
		val &= ~AM65_CPSW_PORT_REG_PRI_CTL_RX_PTYPE_RROBIN;
		/* restore P0_Rx_Pri_Map */
		pri_map = 0x76543210;
	}

	writel(pri_map, host_p->port_base + AM65_CPSW_PORT_REG_RX_PRI_MAP);
	writel(val, host_p->port_base + AM65_CPSW_PORT_REG_PRI_CTL);
}

static void am65_cpsw_init_host_port_switch(struct am65_cpsw_common *common);
static void am65_cpsw_init_host_port_emac(struct am65_cpsw_common *common);
static void am65_cpsw_init_port_switch_ale(struct am65_cpsw_port *port);
static void am65_cpsw_init_port_emac_ale(struct am65_cpsw_port *port);

<<<<<<< HEAD
=======
static void am65_cpsw_destroy_xdp_rxqs(struct am65_cpsw_common *common)
{
	struct am65_cpsw_rx_chn *rx_chn = &common->rx_chns;
	struct xdp_rxq_info *rxq;
	int i;

	for (i = 0; i < common->port_num; i++) {
		if (!common->ports[i].ndev)
			continue;

		rxq = &common->ports[i].xdp_rxq;

		if (xdp_rxq_info_is_reg(rxq))
			xdp_rxq_info_unreg(rxq);
	}

	if (rx_chn->page_pool) {
		page_pool_destroy(rx_chn->page_pool);
		rx_chn->page_pool = NULL;
	}
}

static int am65_cpsw_create_xdp_rxqs(struct am65_cpsw_common *common)
{
	struct am65_cpsw_rx_chn *rx_chn = &common->rx_chns;
	struct page_pool_params pp_params = {
		.flags = PP_FLAG_DMA_MAP,
		.order = 0,
		.pool_size = AM65_CPSW_MAX_RX_DESC,
		.nid = dev_to_node(common->dev),
		.dev = common->dev,
		.dma_dir = DMA_BIDIRECTIONAL,
		.napi = &common->napi_rx,
	};
	struct xdp_rxq_info *rxq;
	struct page_pool *pool;
	int i, ret;

	pool = page_pool_create(&pp_params);
	if (IS_ERR(pool))
		return PTR_ERR(pool);

	rx_chn->page_pool = pool;

	for (i = 0; i < common->port_num; i++) {
		if (!common->ports[i].ndev)
			continue;

		rxq = &common->ports[i].xdp_rxq;

		ret = xdp_rxq_info_reg(rxq, common->ports[i].ndev, i, 0);
		if (ret)
			goto err;

		ret = xdp_rxq_info_reg_mem_model(rxq, MEM_TYPE_PAGE_POOL, pool);
		if (ret)
			goto err;
	}

	return 0;

err:
	am65_cpsw_destroy_xdp_rxqs(common);
	return ret;
}

static int am65_cpsw_nuss_desc_idx(struct k3_cppi_desc_pool *desc_pool,
				   void *desc,
				   unsigned char dsize_log2)
{
	void *pool_addr = k3_cppi_desc_pool_cpuaddr(desc_pool);

	return (desc - pool_addr) >> dsize_log2;
}

static void am65_cpsw_nuss_set_buf_type(struct am65_cpsw_tx_chn *tx_chn,
					struct cppi5_host_desc_t *desc,
					enum am65_cpsw_tx_buf_type buf_type)
{
	int desc_idx;

	desc_idx = am65_cpsw_nuss_desc_idx(tx_chn->desc_pool, desc,
					   tx_chn->dsize_log2);
	k3_cppi_desc_pool_desc_info_set(tx_chn->desc_pool, desc_idx,
					(void *)buf_type);
}

static enum am65_cpsw_tx_buf_type am65_cpsw_nuss_buf_type(struct am65_cpsw_tx_chn *tx_chn,
							  dma_addr_t desc_dma)
{
	struct cppi5_host_desc_t *desc_tx;
	int desc_idx;

	desc_tx = k3_cppi_desc_pool_dma2virt(tx_chn->desc_pool, desc_dma);
	desc_idx = am65_cpsw_nuss_desc_idx(tx_chn->desc_pool, desc_tx,
					   tx_chn->dsize_log2);

	return (enum am65_cpsw_tx_buf_type)k3_cppi_desc_pool_desc_info(tx_chn->desc_pool,
								       desc_idx);
}

static inline void am65_cpsw_put_page(struct am65_cpsw_rx_chn *rx_chn,
				      struct page *page,
				      bool allow_direct,
				      int desc_idx)
{
	page_pool_put_full_page(rx_chn->page_pool, page, allow_direct);
	rx_chn->pages[desc_idx] = NULL;
}

>>>>>>> 0c383648
static void am65_cpsw_nuss_rx_cleanup(void *data, dma_addr_t desc_dma)
{
	struct am65_cpsw_rx_chn *rx_chn = data;
	struct cppi5_host_desc_t *desc_rx;
<<<<<<< HEAD
	struct sk_buff *skb;
	dma_addr_t buf_dma;
	u32 buf_dma_len;
	void **swdata;

	desc_rx = k3_cppi_desc_pool_dma2virt(rx_chn->desc_pool, desc_dma);
	swdata = cppi5_hdesc_get_swdata(desc_rx);
	skb = *swdata;
	cppi5_hdesc_get_obuf(desc_rx, &buf_dma, &buf_dma_len);
	k3_udma_glue_rx_cppi5_to_dma_addr(rx_chn->rx_chn, &buf_dma);

	dma_unmap_single(rx_chn->dma_dev, buf_dma, buf_dma_len, DMA_FROM_DEVICE);
	k3_cppi_desc_pool_free(rx_chn->desc_pool, desc_rx);

	dev_kfree_skb_any(skb);
=======
	dma_addr_t buf_dma;
	u32 buf_dma_len;
	void *page_addr;
	void **swdata;
	int desc_idx;

	desc_rx = k3_cppi_desc_pool_dma2virt(rx_chn->desc_pool, desc_dma);
	swdata = cppi5_hdesc_get_swdata(desc_rx);
	page_addr = *swdata;
	cppi5_hdesc_get_obuf(desc_rx, &buf_dma, &buf_dma_len);
	k3_udma_glue_rx_cppi5_to_dma_addr(rx_chn->rx_chn, &buf_dma);
	dma_unmap_single(rx_chn->dma_dev, buf_dma, buf_dma_len, DMA_FROM_DEVICE);
	k3_cppi_desc_pool_free(rx_chn->desc_pool, desc_rx);

	desc_idx = am65_cpsw_nuss_desc_idx(rx_chn->desc_pool, desc_rx,
					   rx_chn->dsize_log2);
	am65_cpsw_put_page(rx_chn, virt_to_page(page_addr), false, desc_idx);
>>>>>>> 0c383648
}

static void am65_cpsw_nuss_xmit_free(struct am65_cpsw_tx_chn *tx_chn,
				     struct cppi5_host_desc_t *desc)
{
	struct cppi5_host_desc_t *first_desc, *next_desc;
	dma_addr_t buf_dma, next_desc_dma;
	u32 buf_dma_len;

	first_desc = desc;
	next_desc = first_desc;

	cppi5_hdesc_get_obuf(first_desc, &buf_dma, &buf_dma_len);
	k3_udma_glue_tx_cppi5_to_dma_addr(tx_chn->tx_chn, &buf_dma);

	dma_unmap_single(tx_chn->dma_dev, buf_dma, buf_dma_len, DMA_TO_DEVICE);

	next_desc_dma = cppi5_hdesc_get_next_hbdesc(first_desc);
	k3_udma_glue_tx_cppi5_to_dma_addr(tx_chn->tx_chn, &next_desc_dma);
	while (next_desc_dma) {
		next_desc = k3_cppi_desc_pool_dma2virt(tx_chn->desc_pool,
						       next_desc_dma);
		cppi5_hdesc_get_obuf(next_desc, &buf_dma, &buf_dma_len);
		k3_udma_glue_tx_cppi5_to_dma_addr(tx_chn->tx_chn, &buf_dma);

		dma_unmap_page(tx_chn->dma_dev, buf_dma, buf_dma_len,
			       DMA_TO_DEVICE);

		next_desc_dma = cppi5_hdesc_get_next_hbdesc(next_desc);
		k3_udma_glue_tx_cppi5_to_dma_addr(tx_chn->tx_chn, &next_desc_dma);

		k3_cppi_desc_pool_free(tx_chn->desc_pool, next_desc);
	}

	k3_cppi_desc_pool_free(tx_chn->desc_pool, first_desc);
}

static void am65_cpsw_nuss_tx_cleanup(void *data, dma_addr_t desc_dma)
{
	struct am65_cpsw_tx_chn *tx_chn = data;
	struct cppi5_host_desc_t *desc_tx;
	struct sk_buff *skb;
	void **swdata;

	desc_tx = k3_cppi_desc_pool_dma2virt(tx_chn->desc_pool, desc_dma);
	swdata = cppi5_hdesc_get_swdata(desc_tx);
	skb = *(swdata);
	am65_cpsw_nuss_xmit_free(tx_chn, desc_tx);

	dev_kfree_skb_any(skb);
}

<<<<<<< HEAD
static int am65_cpsw_nuss_common_open(struct am65_cpsw_common *common)
{
	struct am65_cpsw_host *host_p = am65_common_get_host(common);
	int port_idx, i, ret, tx;
	struct sk_buff *skb;
=======
static struct sk_buff *am65_cpsw_build_skb(void *page_addr,
					   struct net_device *ndev,
					   unsigned int len)
{
	struct sk_buff *skb;

	len += AM65_CPSW_HEADROOM;

	skb = build_skb(page_addr, len);
	if (unlikely(!skb))
		return NULL;

	skb_reserve(skb, AM65_CPSW_HEADROOM);
	skb->dev = ndev;

	return skb;
}

static int am65_cpsw_nuss_common_open(struct am65_cpsw_common *common)
{
	struct am65_cpsw_host *host_p = am65_common_get_host(common);
	struct am65_cpsw_rx_chn *rx_chn = &common->rx_chns;
	struct am65_cpsw_tx_chn *tx_chn = common->tx_chns;
	int port_idx, i, ret, tx;
>>>>>>> 0c383648
	u32 val, port_mask;
	struct page *page;

	if (common->usage_count)
		return 0;

	/* Control register */
	writel(AM65_CPSW_CTL_P0_ENABLE | AM65_CPSW_CTL_P0_TX_CRC_REMOVE |
	       AM65_CPSW_CTL_VLAN_AWARE | AM65_CPSW_CTL_P0_RX_PAD,
	       common->cpsw_base + AM65_CPSW_REG_CTL);
	/* Max length register */
	writel(AM65_CPSW_MAX_PACKET_SIZE,
	       host_p->port_base + AM65_CPSW_PORT_REG_RX_MAXLEN);
	/* set base flow_id */
	writel(common->rx_flow_id_base,
	       host_p->port_base + AM65_CPSW_PORT0_REG_FLOW_ID_OFFSET);
	writel(AM65_CPSW_P0_REG_CTL_RX_CHECKSUM_EN | AM65_CPSW_P0_REG_CTL_RX_REMAP_VLAN,
	       host_p->port_base + AM65_CPSW_P0_REG_CTL);

	am65_cpsw_nuss_set_p0_ptype(common);

	/* enable statistic */
	val = BIT(HOST_PORT_NUM);
	for (port_idx = 0; port_idx < common->port_num; port_idx++) {
		struct am65_cpsw_port *port = &common->ports[port_idx];

		if (!port->disabled)
			val |=  BIT(port->port_id);
	}
	writel(val, common->cpsw_base + AM65_CPSW_REG_STAT_PORT_EN);

	/* disable priority elevation */
	writel(0, common->cpsw_base + AM65_CPSW_REG_PTYPE);

	cpsw_ale_start(common->ale);

	/* limit to one RX flow only */
	cpsw_ale_control_set(common->ale, HOST_PORT_NUM,
			     ALE_DEFAULT_THREAD_ID, 0);
	cpsw_ale_control_set(common->ale, HOST_PORT_NUM,
			     ALE_DEFAULT_THREAD_ENABLE, 1);
	/* switch to vlan unaware mode */
	cpsw_ale_control_set(common->ale, HOST_PORT_NUM, ALE_VLAN_AWARE, 1);
	cpsw_ale_control_set(common->ale, HOST_PORT_NUM,
			     ALE_PORT_STATE, ALE_PORT_STATE_FORWARD);

	/* default vlan cfg: create mask based on enabled ports */
	port_mask = GENMASK(common->port_num, 0) &
		    ~common->disabled_ports_mask;

	cpsw_ale_add_vlan(common->ale, 0, port_mask,
			  port_mask, port_mask,
			  port_mask & ~ALE_PORT_HOST);

	if (common->is_emac_mode)
		am65_cpsw_init_host_port_emac(common);
	else
		am65_cpsw_init_host_port_switch(common);

	am65_cpsw_qos_tx_p0_rate_init(common);

<<<<<<< HEAD
	for (i = 0; i < common->rx_chns.descs_num; i++) {
		skb = __netdev_alloc_skb_ip_align(NULL,
						  AM65_CPSW_MAX_PACKET_SIZE,
						  GFP_KERNEL);
		if (!skb) {
			ret = -ENOMEM;
			dev_err(common->dev, "cannot allocate skb\n");
=======
	ret = am65_cpsw_create_xdp_rxqs(common);
	if (ret) {
		dev_err(common->dev, "Failed to create XDP rx queues\n");
		return ret;
	}

	for (i = 0; i < rx_chn->descs_num; i++) {
		page = page_pool_dev_alloc_pages(rx_chn->page_pool);
		if (!page) {
			ret = -ENOMEM;
>>>>>>> 0c383648
			if (i)
				goto fail_rx;

			return ret;
		}
		rx_chn->pages[i] = page;

		ret = am65_cpsw_nuss_rx_push(common, page);
		if (ret < 0) {
			dev_err(common->dev,
				"cannot submit page to channel rx: %d\n",
				ret);
<<<<<<< HEAD
			kfree_skb(skb);
=======
			am65_cpsw_put_page(rx_chn, page, false, i);
>>>>>>> 0c383648
			if (i)
				goto fail_rx;

			return ret;
		}
	}

<<<<<<< HEAD
	ret = k3_udma_glue_enable_rx_chn(common->rx_chns.rx_chn);
=======
	ret = k3_udma_glue_enable_rx_chn(rx_chn->rx_chn);
>>>>>>> 0c383648
	if (ret) {
		dev_err(common->dev, "couldn't enable rx chn: %d\n", ret);
		goto fail_rx;
	}

	for (tx = 0; tx < common->tx_ch_num; tx++) {
<<<<<<< HEAD
		ret = k3_udma_glue_enable_tx_chn(common->tx_chns[tx].tx_chn);
=======
		ret = k3_udma_glue_enable_tx_chn(tx_chn[tx].tx_chn);
>>>>>>> 0c383648
		if (ret) {
			dev_err(common->dev, "couldn't enable tx chn %d: %d\n",
				tx, ret);
			tx--;
			goto fail_tx;
		}
<<<<<<< HEAD
		napi_enable(&common->tx_chns[tx].napi_tx);
=======
		napi_enable(&tx_chn[tx].napi_tx);
>>>>>>> 0c383648
	}

	napi_enable(&common->napi_rx);
	if (common->rx_irq_disabled) {
		common->rx_irq_disabled = false;
		enable_irq(rx_chn->irq);
	}

	dev_dbg(common->dev, "cpsw_nuss started\n");
	return 0;

fail_tx:
	while (tx >= 0) {
<<<<<<< HEAD
		napi_disable(&common->tx_chns[tx].napi_tx);
		k3_udma_glue_disable_tx_chn(common->tx_chns[tx].tx_chn);
		tx--;
	}

	k3_udma_glue_disable_rx_chn(common->rx_chns.rx_chn);

fail_rx:
	k3_udma_glue_reset_rx_chn(common->rx_chns.rx_chn, 0,
				  &common->rx_chns,
=======
		napi_disable(&tx_chn[tx].napi_tx);
		k3_udma_glue_disable_tx_chn(tx_chn[tx].tx_chn);
		tx--;
	}

	k3_udma_glue_disable_rx_chn(rx_chn->rx_chn);

fail_rx:
	k3_udma_glue_reset_rx_chn(rx_chn->rx_chn, 0, rx_chn,
>>>>>>> 0c383648
				  am65_cpsw_nuss_rx_cleanup, 0);
	return ret;
}

static int am65_cpsw_nuss_common_stop(struct am65_cpsw_common *common)
{
	struct am65_cpsw_rx_chn *rx_chn = &common->rx_chns;
	struct am65_cpsw_tx_chn *tx_chn = common->tx_chns;
	int i;

	if (common->usage_count != 1)
		return 0;

	cpsw_ale_control_set(common->ale, HOST_PORT_NUM,
			     ALE_PORT_STATE, ALE_PORT_STATE_DISABLE);

	/* shutdown tx channels */
	atomic_set(&common->tdown_cnt, common->tx_ch_num);
	/* ensure new tdown_cnt value is visible */
	smp_mb__after_atomic();
	reinit_completion(&common->tdown_complete);

	for (i = 0; i < common->tx_ch_num; i++)
		k3_udma_glue_tdown_tx_chn(tx_chn[i].tx_chn, false);

	i = wait_for_completion_timeout(&common->tdown_complete,
					msecs_to_jiffies(1000));
	if (!i)
		dev_err(common->dev, "tx timeout\n");
	for (i = 0; i < common->tx_ch_num; i++) {
<<<<<<< HEAD
		napi_disable(&common->tx_chns[i].napi_tx);
		hrtimer_cancel(&common->tx_chns[i].tx_hrtimer);
=======
		napi_disable(&tx_chn[i].napi_tx);
		hrtimer_cancel(&tx_chn[i].tx_hrtimer);
>>>>>>> 0c383648
	}

	for (i = 0; i < common->tx_ch_num; i++) {
		k3_udma_glue_reset_tx_chn(tx_chn[i].tx_chn, &tx_chn[i],
					  am65_cpsw_nuss_tx_cleanup);
		k3_udma_glue_disable_tx_chn(tx_chn[i].tx_chn);
	}

	reinit_completion(&common->tdown_complete);
	k3_udma_glue_tdown_rx_chn(rx_chn->rx_chn, true);

	if (common->pdata.quirks & AM64_CPSW_QUIRK_DMA_RX_TDOWN_IRQ) {
		i = wait_for_completion_timeout(&common->tdown_complete, msecs_to_jiffies(1000));
		if (!i)
			dev_err(common->dev, "rx teardown timeout\n");
	}

	napi_disable(&common->napi_rx);
	hrtimer_cancel(&common->rx_hrtimer);

	for (i = 0; i < AM65_CPSW_MAX_RX_FLOWS; i++)
		k3_udma_glue_reset_rx_chn(rx_chn->rx_chn, i, rx_chn,
					  am65_cpsw_nuss_rx_cleanup, !!i);

	k3_udma_glue_disable_rx_chn(rx_chn->rx_chn);

	cpsw_ale_stop(common->ale);

	writel(0, common->cpsw_base + AM65_CPSW_REG_CTL);
	writel(0, common->cpsw_base + AM65_CPSW_REG_STAT_PORT_EN);

	for (i = 0; i < rx_chn->descs_num; i++) {
		if (rx_chn->pages[i])
			am65_cpsw_put_page(rx_chn, rx_chn->pages[i], false, i);
	}
	am65_cpsw_destroy_xdp_rxqs(common);

	dev_dbg(common->dev, "cpsw_nuss stopped\n");
	return 0;
}

static int am65_cpsw_nuss_ndo_slave_stop(struct net_device *ndev)
{
	struct am65_cpsw_common *common = am65_ndev_to_common(ndev);
	struct am65_cpsw_port *port = am65_ndev_to_port(ndev);
	int ret;

	phylink_stop(port->slave.phylink);

	netif_tx_stop_all_queues(ndev);

	phylink_disconnect_phy(port->slave.phylink);

	ret = am65_cpsw_nuss_common_stop(common);
	if (ret)
		return ret;

	common->usage_count--;
	pm_runtime_put(common->dev);
	return 0;
}

static int cpsw_restore_vlans(struct net_device *vdev, int vid, void *arg)
{
	struct am65_cpsw_port *port = arg;

	if (!vdev)
		return 0;

	return am65_cpsw_nuss_ndo_slave_add_vid(port->ndev, 0, vid);
}

static int am65_cpsw_nuss_ndo_slave_open(struct net_device *ndev)
{
	struct am65_cpsw_common *common = am65_ndev_to_common(ndev);
	struct am65_cpsw_port *port = am65_ndev_to_port(ndev);
	int ret, i;
	u32 reg;

	ret = pm_runtime_resume_and_get(common->dev);
	if (ret < 0)
		return ret;

	/* Idle MAC port */
	cpsw_sl_ctl_set(port->slave.mac_sl, CPSW_SL_CTL_CMD_IDLE);
	cpsw_sl_wait_for_idle(port->slave.mac_sl, 100);
	cpsw_sl_ctl_reset(port->slave.mac_sl);

	/* soft reset MAC */
	cpsw_sl_reg_write(port->slave.mac_sl, CPSW_SL_SOFT_RESET, 1);
	mdelay(1);
	reg = cpsw_sl_reg_read(port->slave.mac_sl, CPSW_SL_SOFT_RESET);
	if (reg) {
		dev_err(common->dev, "soft RESET didn't complete\n");
		ret = -ETIMEDOUT;
		goto runtime_put;
	}

	/* Notify the stack of the actual queue counts. */
	ret = netif_set_real_num_tx_queues(ndev, common->tx_ch_num);
	if (ret) {
		dev_err(common->dev, "cannot set real number of tx queues\n");
		goto runtime_put;
	}

	ret = netif_set_real_num_rx_queues(ndev, AM65_CPSW_MAX_RX_QUEUES);
	if (ret) {
		dev_err(common->dev, "cannot set real number of rx queues\n");
		goto runtime_put;
	}

	for (i = 0; i < common->tx_ch_num; i++) {
		struct netdev_queue *txq = netdev_get_tx_queue(ndev, i);

		netdev_tx_reset_queue(txq);
		txq->tx_maxrate =  common->tx_chns[i].rate_mbps;
	}

	ret = am65_cpsw_nuss_common_open(common);
	if (ret)
		goto runtime_put;

	common->usage_count++;

	am65_cpsw_port_set_sl_mac(port, ndev->dev_addr);

	if (common->is_emac_mode)
		am65_cpsw_init_port_emac_ale(port);
	else
		am65_cpsw_init_port_switch_ale(port);

	/* mac_sl should be configured via phy-link interface */
	am65_cpsw_sl_ctl_reset(port);

	ret = phylink_of_phy_connect(port->slave.phylink, port->slave.phy_node, 0);
	if (ret)
		goto error_cleanup;

	/* restore vlan configurations */
	vlan_for_each(ndev, cpsw_restore_vlans, port);

	phylink_start(port->slave.phylink);

	return 0;

error_cleanup:
	am65_cpsw_nuss_ndo_slave_stop(ndev);
	return ret;

runtime_put:
	pm_runtime_put(common->dev);
	return ret;
}

<<<<<<< HEAD
static void am65_cpsw_nuss_rx_ts(struct sk_buff *skb, u32 *psdata)
=======
static int am65_cpsw_xdp_tx_frame(struct net_device *ndev,
				  struct am65_cpsw_tx_chn *tx_chn,
				  struct xdp_frame *xdpf,
				  enum am65_cpsw_tx_buf_type buf_type)
{
	struct am65_cpsw_common *common = am65_ndev_to_common(ndev);
	struct am65_cpsw_port *port = am65_ndev_to_port(ndev);
	struct cppi5_host_desc_t *host_desc;
	struct netdev_queue *netif_txq;
	dma_addr_t dma_desc, dma_buf;
	u32 pkt_len = xdpf->len;
	void **swdata;
	int ret;

	host_desc = k3_cppi_desc_pool_alloc(tx_chn->desc_pool);
	if (unlikely(!host_desc)) {
		ndev->stats.tx_dropped++;
		return -ENOMEM;
	}

	am65_cpsw_nuss_set_buf_type(tx_chn, host_desc, buf_type);

	dma_buf = dma_map_single(tx_chn->dma_dev, xdpf->data,
				 pkt_len, DMA_TO_DEVICE);
	if (unlikely(dma_mapping_error(tx_chn->dma_dev, dma_buf))) {
		ndev->stats.tx_dropped++;
		ret = -ENOMEM;
		goto pool_free;
	}

	cppi5_hdesc_init(host_desc, CPPI5_INFO0_HDESC_EPIB_PRESENT,
			 AM65_CPSW_NAV_PS_DATA_SIZE);
	cppi5_hdesc_set_pkttype(host_desc, AM65_CPSW_CPPI_TX_PKT_TYPE);
	cppi5_hdesc_set_pktlen(host_desc, pkt_len);
	cppi5_desc_set_pktids(&host_desc->hdr, 0, AM65_CPSW_CPPI_TX_FLOW_ID);
	cppi5_desc_set_tags_ids(&host_desc->hdr, 0, port->port_id);

	k3_udma_glue_tx_dma_to_cppi5_addr(tx_chn->tx_chn, &dma_buf);
	cppi5_hdesc_attach_buf(host_desc, dma_buf, pkt_len, dma_buf, pkt_len);

	swdata = cppi5_hdesc_get_swdata(host_desc);
	*(swdata) = xdpf;

	/* Report BQL before sending the packet */
	netif_txq = netdev_get_tx_queue(ndev, tx_chn->id);
	netdev_tx_sent_queue(netif_txq, pkt_len);

	dma_desc = k3_cppi_desc_pool_virt2dma(tx_chn->desc_pool, host_desc);
	if (AM65_CPSW_IS_CPSW2G(common)) {
		ret = k3_udma_glue_push_tx_chn(tx_chn->tx_chn, host_desc,
					       dma_desc);
	} else {
		spin_lock_bh(&tx_chn->lock);
		ret = k3_udma_glue_push_tx_chn(tx_chn->tx_chn, host_desc,
					       dma_desc);
		spin_unlock_bh(&tx_chn->lock);
	}
	if (ret) {
		/* Inform BQL */
		netdev_tx_completed_queue(netif_txq, 1, pkt_len);
		ndev->stats.tx_errors++;
		goto dma_unmap;
	}

	return 0;

dma_unmap:
	k3_udma_glue_tx_cppi5_to_dma_addr(tx_chn->tx_chn, &dma_buf);
	dma_unmap_single(tx_chn->dma_dev, dma_buf, pkt_len, DMA_TO_DEVICE);
pool_free:
	k3_cppi_desc_pool_free(tx_chn->desc_pool, host_desc);
	return ret;
}

static int am65_cpsw_run_xdp(struct am65_cpsw_common *common,
			     struct am65_cpsw_port *port,
			     struct xdp_buff *xdp,
			     int desc_idx, int cpu, int *len)
>>>>>>> 0c383648
{
	struct am65_cpsw_rx_chn *rx_chn = &common->rx_chns;
	struct net_device *ndev = port->ndev;
	int ret = AM65_CPSW_XDP_CONSUMED;
	struct am65_cpsw_tx_chn *tx_chn;
	struct netdev_queue *netif_txq;
	struct xdp_frame *xdpf;
	struct bpf_prog *prog;
	struct page *page;
	u32 act;

	prog = READ_ONCE(port->xdp_prog);
	if (!prog)
		return AM65_CPSW_XDP_PASS;

	act = bpf_prog_run_xdp(prog, xdp);
	/* XDP prog might have changed packet data and boundaries */
	*len = xdp->data_end - xdp->data;

	switch (act) {
	case XDP_PASS:
		ret = AM65_CPSW_XDP_PASS;
		goto out;
	case XDP_TX:
		tx_chn = &common->tx_chns[cpu % AM65_CPSW_MAX_TX_QUEUES];
		netif_txq = netdev_get_tx_queue(ndev, tx_chn->id);

		xdpf = xdp_convert_buff_to_frame(xdp);
		if (unlikely(!xdpf))
			break;

		__netif_tx_lock(netif_txq, cpu);
		ret = am65_cpsw_xdp_tx_frame(ndev, tx_chn, xdpf,
					     AM65_CPSW_TX_BUF_TYPE_XDP_TX);
		__netif_tx_unlock(netif_txq);
		if (ret)
			break;

		ndev->stats.rx_bytes += *len;
		ndev->stats.rx_packets++;
		ret = AM65_CPSW_XDP_CONSUMED;
		goto out;
	case XDP_REDIRECT:
		if (unlikely(xdp_do_redirect(ndev, xdp, prog)))
			break;

		ndev->stats.rx_bytes += *len;
		ndev->stats.rx_packets++;
		ret = AM65_CPSW_XDP_REDIRECT;
		goto out;
	default:
		bpf_warn_invalid_xdp_action(ndev, prog, act);
		fallthrough;
	case XDP_ABORTED:
		trace_xdp_exception(ndev, prog, act);
		fallthrough;
	case XDP_DROP:
		ndev->stats.rx_dropped++;
	}

	page = virt_to_head_page(xdp->data);
	am65_cpsw_put_page(rx_chn, page, true, desc_idx);

out:
	return ret;
}

/* RX psdata[2] word format - checksum information */
#define AM65_CPSW_RX_PSD_CSUM_ADD	GENMASK(15, 0)
#define AM65_CPSW_RX_PSD_CSUM_ERR	BIT(16)
#define AM65_CPSW_RX_PSD_IS_FRAGMENT	BIT(17)
#define AM65_CPSW_RX_PSD_IS_TCP		BIT(18)
#define AM65_CPSW_RX_PSD_IPV6_VALID	BIT(19)
#define AM65_CPSW_RX_PSD_IPV4_VALID	BIT(20)

static void am65_cpsw_nuss_rx_csum(struct sk_buff *skb, u32 csum_info)
{
	/* HW can verify IPv4/IPv6 TCP/UDP packets checksum
	 * csum information provides in psdata[2] word:
	 * AM65_CPSW_RX_PSD_CSUM_ERR bit - indicates csum error
	 * AM65_CPSW_RX_PSD_IPV6_VALID and AM65_CPSW_RX_PSD_IPV4_VALID
	 * bits - indicates IPv4/IPv6 packet
	 * AM65_CPSW_RX_PSD_IS_FRAGMENT bit - indicates fragmented packet
	 * AM65_CPSW_RX_PSD_CSUM_ADD has value 0xFFFF for non fragmented packets
	 * or csum value for fragmented packets if !AM65_CPSW_RX_PSD_CSUM_ERR
	 */
	skb_checksum_none_assert(skb);

	if (unlikely(!(skb->dev->features & NETIF_F_RXCSUM)))
		return;

	if ((csum_info & (AM65_CPSW_RX_PSD_IPV6_VALID |
			  AM65_CPSW_RX_PSD_IPV4_VALID)) &&
			  !(csum_info & AM65_CPSW_RX_PSD_CSUM_ERR)) {
		/* csum for fragmented packets is unsupported */
		if (!(csum_info & AM65_CPSW_RX_PSD_IS_FRAGMENT))
			skb->ip_summed = CHECKSUM_UNNECESSARY;
	}
}

static int am65_cpsw_nuss_rx_packets(struct am65_cpsw_common *common,
				     u32 flow_idx, int cpu)
{
	struct am65_cpsw_rx_chn *rx_chn = &common->rx_chns;
	u32 buf_dma_len, pkt_len, port_id = 0, csum_info;
	struct am65_cpsw_ndev_priv *ndev_priv;
	struct am65_cpsw_ndev_stats *stats;
	struct cppi5_host_desc_t *desc_rx;
	struct device *dev = common->dev;
	struct page *page, *new_page;
	dma_addr_t desc_dma, buf_dma;
	struct am65_cpsw_port *port;
	int headroom, desc_idx, ret;
	struct net_device *ndev;
	struct sk_buff *skb;
	struct xdp_buff	xdp;
	void *page_addr;
	void **swdata;
	u32 *psdata;

	ret = k3_udma_glue_pop_rx_chn(rx_chn->rx_chn, flow_idx, &desc_dma);
	if (ret) {
		if (ret != -ENODATA)
			dev_err(dev, "RX: pop chn fail %d\n", ret);
		return ret;
	}

	if (cppi5_desc_is_tdcm(desc_dma)) {
		dev_dbg(dev, "%s RX tdown flow: %u\n", __func__, flow_idx);
		if (common->pdata.quirks & AM64_CPSW_QUIRK_DMA_RX_TDOWN_IRQ)
			complete(&common->tdown_complete);
		return 0;
	}

	desc_rx = k3_cppi_desc_pool_dma2virt(rx_chn->desc_pool, desc_dma);
	dev_dbg(dev, "%s flow_idx: %u desc %pad\n",
		__func__, flow_idx, &desc_dma);

	swdata = cppi5_hdesc_get_swdata(desc_rx);
	page_addr = *swdata;
	page = virt_to_page(page_addr);
	cppi5_hdesc_get_obuf(desc_rx, &buf_dma, &buf_dma_len);
	k3_udma_glue_rx_cppi5_to_dma_addr(rx_chn->rx_chn, &buf_dma);
	pkt_len = cppi5_hdesc_get_pktlen(desc_rx);
	cppi5_desc_get_tags_ids(&desc_rx->hdr, &port_id, NULL);
	dev_dbg(dev, "%s rx port_id:%d\n", __func__, port_id);
	port = am65_common_get_port(common, port_id);
	ndev = port->ndev;
	psdata = cppi5_hdesc_get_psdata(desc_rx);
	csum_info = psdata[2];
	dev_dbg(dev, "%s rx csum_info:%#x\n", __func__, csum_info);

	dma_unmap_single(rx_chn->dma_dev, buf_dma, buf_dma_len, DMA_FROM_DEVICE);

	k3_cppi_desc_pool_free(rx_chn->desc_pool, desc_rx);

	desc_idx = am65_cpsw_nuss_desc_idx(rx_chn->desc_pool, desc_rx,
					   rx_chn->dsize_log2);

	skb = am65_cpsw_build_skb(page_addr, ndev,
				  AM65_CPSW_MAX_PACKET_SIZE);
	if (unlikely(!skb)) {
		new_page = page;
		goto requeue;
	}

	if (port->xdp_prog) {
		xdp_init_buff(&xdp, AM65_CPSW_MAX_PACKET_SIZE, &port->xdp_rxq);

		xdp_prepare_buff(&xdp, page_addr, skb_headroom(skb),
				 pkt_len, false);

		ret = am65_cpsw_run_xdp(common, port, &xdp, desc_idx,
					cpu, &pkt_len);
		if (ret != AM65_CPSW_XDP_PASS)
			return ret;

		/* Compute additional headroom to be reserved */
		headroom = (xdp.data - xdp.data_hard_start) - skb_headroom(skb);
		skb_reserve(skb, headroom);
	}

	ndev_priv = netdev_priv(ndev);
	am65_cpsw_nuss_set_offload_fwd_mark(skb, ndev_priv->offload_fwd_mark);
	skb_put(skb, pkt_len);
	if (port->rx_ts_enabled)
		am65_cpts_rx_timestamp(common->cpts, skb);
	skb_mark_for_recycle(skb);
	skb->protocol = eth_type_trans(skb, ndev);
	am65_cpsw_nuss_rx_csum(skb, csum_info);
	napi_gro_receive(&common->napi_rx, skb);

	stats = this_cpu_ptr(ndev_priv->stats);

	u64_stats_update_begin(&stats->syncp);
	stats->rx_packets++;
	stats->rx_bytes += pkt_len;
	u64_stats_update_end(&stats->syncp);

	new_page = page_pool_dev_alloc_pages(rx_chn->page_pool);
	if (unlikely(!new_page))
		return -ENOMEM;
	rx_chn->pages[desc_idx] = new_page;

	if (netif_dormant(ndev)) {
		am65_cpsw_put_page(rx_chn, new_page, true, desc_idx);
		ndev->stats.rx_dropped++;
		return 0;
	}

requeue:
	ret = am65_cpsw_nuss_rx_push(common, new_page);
	if (WARN_ON(ret < 0)) {
		am65_cpsw_put_page(rx_chn, new_page, true, desc_idx);
		ndev->stats.rx_errors++;
		ndev->stats.rx_dropped++;
	}

	return ret;
}

static enum hrtimer_restart am65_cpsw_nuss_rx_timer_callback(struct hrtimer *timer)
{
	struct am65_cpsw_common *common =
			container_of(timer, struct am65_cpsw_common, rx_hrtimer);

	enable_irq(common->rx_chns.irq);
	return HRTIMER_NORESTART;
}

static int am65_cpsw_nuss_rx_poll(struct napi_struct *napi_rx, int budget)
{
	struct am65_cpsw_common *common = am65_cpsw_napi_to_common(napi_rx);
	int flow = AM65_CPSW_MAX_RX_FLOWS;
	int cpu = smp_processor_id();
	bool xdp_redirect = false;
	int cur_budget, ret;
	int num_rx = 0;

	/* process every flow */
	while (flow--) {
		cur_budget = budget - num_rx;

		while (cur_budget--) {
			ret = am65_cpsw_nuss_rx_packets(common, flow, cpu);
			if (ret) {
				if (ret == AM65_CPSW_XDP_REDIRECT)
					xdp_redirect = true;
				break;
			}
			num_rx++;
		}

		if (num_rx >= budget)
			break;
	}

	if (xdp_redirect)
		xdp_do_flush();

	dev_dbg(common->dev, "%s num_rx:%d %d\n", __func__, num_rx, budget);

	if (num_rx < budget && napi_complete_done(napi_rx, num_rx)) {
		if (common->rx_irq_disabled) {
			common->rx_irq_disabled = false;
			if (unlikely(common->rx_pace_timeout)) {
				hrtimer_start(&common->rx_hrtimer,
					      ns_to_ktime(common->rx_pace_timeout),
					      HRTIMER_MODE_REL_PINNED);
			} else {
				enable_irq(common->rx_chns.irq);
			}
		}
	}

	return num_rx;
}

static struct sk_buff *
am65_cpsw_nuss_tx_compl_packet_skb(struct am65_cpsw_tx_chn *tx_chn,
				   dma_addr_t desc_dma)
{
	struct am65_cpsw_ndev_priv *ndev_priv;
	struct am65_cpsw_ndev_stats *stats;
	struct cppi5_host_desc_t *desc_tx;
	struct net_device *ndev;
	struct sk_buff *skb;
	void **swdata;

	desc_tx = k3_cppi_desc_pool_dma2virt(tx_chn->desc_pool,
					     desc_dma);
	swdata = cppi5_hdesc_get_swdata(desc_tx);
	skb = *(swdata);
	am65_cpsw_nuss_xmit_free(tx_chn, desc_tx);

	ndev = skb->dev;

	am65_cpts_tx_timestamp(tx_chn->common->cpts, skb);

	ndev_priv = netdev_priv(ndev);
	stats = this_cpu_ptr(ndev_priv->stats);
	u64_stats_update_begin(&stats->syncp);
	stats->tx_packets++;
	stats->tx_bytes += skb->len;
	u64_stats_update_end(&stats->syncp);

	return skb;
}

static struct xdp_frame *
am65_cpsw_nuss_tx_compl_packet_xdp(struct am65_cpsw_common *common,
				   struct am65_cpsw_tx_chn *tx_chn,
				   dma_addr_t desc_dma,
				   struct net_device **ndev)
{
	struct am65_cpsw_ndev_priv *ndev_priv;
	struct am65_cpsw_ndev_stats *stats;
	struct cppi5_host_desc_t *desc_tx;
	struct am65_cpsw_port *port;
	struct xdp_frame *xdpf;
	u32 port_id = 0;
	void **swdata;

	desc_tx = k3_cppi_desc_pool_dma2virt(tx_chn->desc_pool, desc_dma);
	cppi5_desc_get_tags_ids(&desc_tx->hdr, NULL, &port_id);
	swdata = cppi5_hdesc_get_swdata(desc_tx);
	xdpf = *(swdata);
	am65_cpsw_nuss_xmit_free(tx_chn, desc_tx);

	port = am65_common_get_port(common, port_id);
	*ndev = port->ndev;

	ndev_priv = netdev_priv(*ndev);
	stats = this_cpu_ptr(ndev_priv->stats);
	u64_stats_update_begin(&stats->syncp);
	stats->tx_packets++;
	stats->tx_bytes += xdpf->len;
	u64_stats_update_end(&stats->syncp);

	return xdpf;
}

static void am65_cpsw_nuss_tx_wake(struct am65_cpsw_tx_chn *tx_chn, struct net_device *ndev,
				   struct netdev_queue *netif_txq)
{
	if (netif_tx_queue_stopped(netif_txq)) {
		/* Check whether the queue is stopped due to stalled
		 * tx dma, if the queue is stopped then wake the queue
		 * as we have free desc for tx
		 */
		__netif_tx_lock(netif_txq, smp_processor_id());
		if (netif_running(ndev) &&
		    (k3_cppi_desc_pool_avail(tx_chn->desc_pool) >= MAX_SKB_FRAGS))
			netif_tx_wake_queue(netif_txq);

		__netif_tx_unlock(netif_txq);
	}
}

static int am65_cpsw_nuss_tx_compl_packets(struct am65_cpsw_common *common,
					   int chn, unsigned int budget, bool *tdown)
{
	enum am65_cpsw_tx_buf_type buf_type;
	struct device *dev = common->dev;
	struct am65_cpsw_tx_chn *tx_chn;
	struct netdev_queue *netif_txq;
	unsigned int total_bytes = 0;
	struct net_device *ndev;
	struct xdp_frame *xdpf;
	struct sk_buff *skb;
	dma_addr_t desc_dma;
	int res, num_tx = 0;

	tx_chn = &common->tx_chns[chn];

	while (true) {
		spin_lock(&tx_chn->lock);
		res = k3_udma_glue_pop_tx_chn(tx_chn->tx_chn, &desc_dma);
		spin_unlock(&tx_chn->lock);
		if (res == -ENODATA)
			break;

		if (cppi5_desc_is_tdcm(desc_dma)) {
			if (atomic_dec_and_test(&common->tdown_cnt))
				complete(&common->tdown_complete);
			*tdown = true;
			break;
		}

		buf_type = am65_cpsw_nuss_buf_type(tx_chn, desc_dma);
		if (buf_type == AM65_CPSW_TX_BUF_TYPE_SKB) {
			skb = am65_cpsw_nuss_tx_compl_packet_skb(tx_chn, desc_dma);
			ndev = skb->dev;
			total_bytes = skb->len;
			napi_consume_skb(skb, budget);
		} else {
			xdpf = am65_cpsw_nuss_tx_compl_packet_xdp(common, tx_chn,
								  desc_dma, &ndev);
			total_bytes = xdpf->len;
			if (buf_type == AM65_CPSW_TX_BUF_TYPE_XDP_TX)
				xdp_return_frame_rx_napi(xdpf);
			else
				xdp_return_frame(xdpf);
		}
		num_tx++;

		netif_txq = netdev_get_tx_queue(ndev, chn);

		netdev_tx_completed_queue(netif_txq, num_tx, total_bytes);

		am65_cpsw_nuss_tx_wake(tx_chn, ndev, netif_txq);
	}

	dev_dbg(dev, "%s:%u pkt:%d\n", __func__, chn, num_tx);

	return num_tx;
}

static int am65_cpsw_nuss_tx_compl_packets_2g(struct am65_cpsw_common *common,
					      int chn, unsigned int budget, bool *tdown)
{
	enum am65_cpsw_tx_buf_type buf_type;
	struct device *dev = common->dev;
	struct am65_cpsw_tx_chn *tx_chn;
	struct netdev_queue *netif_txq;
	unsigned int total_bytes = 0;
	struct net_device *ndev;
	struct xdp_frame *xdpf;
	struct sk_buff *skb;
	dma_addr_t desc_dma;
	int res, num_tx = 0;

	tx_chn = &common->tx_chns[chn];

	while (true) {
		res = k3_udma_glue_pop_tx_chn(tx_chn->tx_chn, &desc_dma);
		if (res == -ENODATA)
			break;

		if (cppi5_desc_is_tdcm(desc_dma)) {
			if (atomic_dec_and_test(&common->tdown_cnt))
				complete(&common->tdown_complete);
			*tdown = true;
			break;
		}

		buf_type = am65_cpsw_nuss_buf_type(tx_chn, desc_dma);
		if (buf_type == AM65_CPSW_TX_BUF_TYPE_SKB) {
			skb = am65_cpsw_nuss_tx_compl_packet_skb(tx_chn, desc_dma);
			ndev = skb->dev;
			total_bytes += skb->len;
			napi_consume_skb(skb, budget);
		} else {
			xdpf = am65_cpsw_nuss_tx_compl_packet_xdp(common, tx_chn,
								  desc_dma, &ndev);
			total_bytes += xdpf->len;
			if (buf_type == AM65_CPSW_TX_BUF_TYPE_XDP_TX)
				xdp_return_frame_rx_napi(xdpf);
			else
				xdp_return_frame(xdpf);
		}
		num_tx++;
	}

	if (!num_tx)
		return 0;

	netif_txq = netdev_get_tx_queue(ndev, chn);

	netdev_tx_completed_queue(netif_txq, num_tx, total_bytes);

	am65_cpsw_nuss_tx_wake(tx_chn, ndev, netif_txq);

	dev_dbg(dev, "%s:%u pkt:%d\n", __func__, chn, num_tx);

	return num_tx;
}

static enum hrtimer_restart am65_cpsw_nuss_tx_timer_callback(struct hrtimer *timer)
{
	struct am65_cpsw_tx_chn *tx_chns =
			container_of(timer, struct am65_cpsw_tx_chn, tx_hrtimer);

	enable_irq(tx_chns->irq);
	return HRTIMER_NORESTART;
}

static int am65_cpsw_nuss_tx_poll(struct napi_struct *napi_tx, int budget)
{
	struct am65_cpsw_tx_chn *tx_chn = am65_cpsw_napi_to_tx_chn(napi_tx);
	bool tdown = false;
	int num_tx;

	if (AM65_CPSW_IS_CPSW2G(tx_chn->common))
		num_tx = am65_cpsw_nuss_tx_compl_packets_2g(tx_chn->common, tx_chn->id,
							    budget, &tdown);
	else
		num_tx = am65_cpsw_nuss_tx_compl_packets(tx_chn->common,
							 tx_chn->id, budget, &tdown);

	if (num_tx >= budget)
		return budget;

	if (napi_complete_done(napi_tx, num_tx)) {
		if (unlikely(tx_chn->tx_pace_timeout && !tdown)) {
			hrtimer_start(&tx_chn->tx_hrtimer,
				      ns_to_ktime(tx_chn->tx_pace_timeout),
				      HRTIMER_MODE_REL_PINNED);
		} else {
			enable_irq(tx_chn->irq);
		}
	}

	return 0;
}

static irqreturn_t am65_cpsw_nuss_rx_irq(int irq, void *dev_id)
{
	struct am65_cpsw_common *common = dev_id;

	common->rx_irq_disabled = true;
	disable_irq_nosync(irq);
	napi_schedule(&common->napi_rx);

	return IRQ_HANDLED;
}

static irqreturn_t am65_cpsw_nuss_tx_irq(int irq, void *dev_id)
{
	struct am65_cpsw_tx_chn *tx_chn = dev_id;

	disable_irq_nosync(irq);
	napi_schedule(&tx_chn->napi_tx);

	return IRQ_HANDLED;
}

static netdev_tx_t am65_cpsw_nuss_ndo_slave_xmit(struct sk_buff *skb,
						 struct net_device *ndev)
{
	struct am65_cpsw_common *common = am65_ndev_to_common(ndev);
	struct cppi5_host_desc_t *first_desc, *next_desc, *cur_desc;
	struct am65_cpsw_port *port = am65_ndev_to_port(ndev);
	struct device *dev = common->dev;
	struct am65_cpsw_tx_chn *tx_chn;
	struct netdev_queue *netif_txq;
	dma_addr_t desc_dma, buf_dma;
	int ret, q_idx, i;
	void **swdata;
	u32 *psdata;
	u32 pkt_len;

	/* padding enabled in hw */
	pkt_len = skb_headlen(skb);

	/* SKB TX timestamp */
	if (port->tx_ts_enabled)
		am65_cpts_prep_tx_timestamp(common->cpts, skb);

	q_idx = skb_get_queue_mapping(skb);
	dev_dbg(dev, "%s skb_queue:%d\n", __func__, q_idx);

	tx_chn = &common->tx_chns[q_idx];
	netif_txq = netdev_get_tx_queue(ndev, q_idx);

	/* Map the linear buffer */
	buf_dma = dma_map_single(tx_chn->dma_dev, skb->data, pkt_len,
				 DMA_TO_DEVICE);
	if (unlikely(dma_mapping_error(tx_chn->dma_dev, buf_dma))) {
		dev_err(dev, "Failed to map tx skb buffer\n");
		ndev->stats.tx_errors++;
		goto err_free_skb;
	}

	first_desc = k3_cppi_desc_pool_alloc(tx_chn->desc_pool);
	if (!first_desc) {
		dev_dbg(dev, "Failed to allocate descriptor\n");
		dma_unmap_single(tx_chn->dma_dev, buf_dma, pkt_len,
				 DMA_TO_DEVICE);
		goto busy_stop_q;
	}

	am65_cpsw_nuss_set_buf_type(tx_chn, first_desc,
				    AM65_CPSW_TX_BUF_TYPE_SKB);

	cppi5_hdesc_init(first_desc, CPPI5_INFO0_HDESC_EPIB_PRESENT,
			 AM65_CPSW_NAV_PS_DATA_SIZE);
	cppi5_desc_set_pktids(&first_desc->hdr, 0, AM65_CPSW_CPPI_TX_FLOW_ID);
	cppi5_hdesc_set_pkttype(first_desc, AM65_CPSW_CPPI_TX_PKT_TYPE);
	cppi5_desc_set_tags_ids(&first_desc->hdr, 0, port->port_id);

	k3_udma_glue_tx_dma_to_cppi5_addr(tx_chn->tx_chn, &buf_dma);
	cppi5_hdesc_attach_buf(first_desc, buf_dma, pkt_len, buf_dma, pkt_len);
	swdata = cppi5_hdesc_get_swdata(first_desc);
	*(swdata) = skb;
	psdata = cppi5_hdesc_get_psdata(first_desc);

	/* HW csum offload if enabled */
	psdata[2] = 0;
	if (likely(skb->ip_summed == CHECKSUM_PARTIAL)) {
		unsigned int cs_start, cs_offset;

		cs_start = skb_transport_offset(skb);
		cs_offset = cs_start + skb->csum_offset;
		/* HW numerates bytes starting from 1 */
		psdata[2] = ((cs_offset + 1) << 24) |
			    ((cs_start + 1) << 16) | (skb->len - cs_start);
		dev_dbg(dev, "%s tx psdata:%#x\n", __func__, psdata[2]);
	}

	if (!skb_is_nonlinear(skb))
		goto done_tx;

	dev_dbg(dev, "fragmented SKB\n");

	/* Handle the case where skb is fragmented in pages */
	cur_desc = first_desc;
	for (i = 0; i < skb_shinfo(skb)->nr_frags; i++) {
		skb_frag_t *frag = &skb_shinfo(skb)->frags[i];
		u32 frag_size = skb_frag_size(frag);

		next_desc = k3_cppi_desc_pool_alloc(tx_chn->desc_pool);
		if (!next_desc) {
			dev_err(dev, "Failed to allocate descriptor\n");
			goto busy_free_descs;
		}

		am65_cpsw_nuss_set_buf_type(tx_chn, next_desc,
					    AM65_CPSW_TX_BUF_TYPE_SKB);

		buf_dma = skb_frag_dma_map(tx_chn->dma_dev, frag, 0, frag_size,
					   DMA_TO_DEVICE);
		if (unlikely(dma_mapping_error(tx_chn->dma_dev, buf_dma))) {
			dev_err(dev, "Failed to map tx skb page\n");
			k3_cppi_desc_pool_free(tx_chn->desc_pool, next_desc);
			ndev->stats.tx_errors++;
			goto err_free_descs;
		}

		cppi5_hdesc_reset_hbdesc(next_desc);
		k3_udma_glue_tx_dma_to_cppi5_addr(tx_chn->tx_chn, &buf_dma);
		cppi5_hdesc_attach_buf(next_desc,
				       buf_dma, frag_size, buf_dma, frag_size);

		desc_dma = k3_cppi_desc_pool_virt2dma(tx_chn->desc_pool,
						      next_desc);
		k3_udma_glue_tx_dma_to_cppi5_addr(tx_chn->tx_chn, &desc_dma);
		cppi5_hdesc_link_hbdesc(cur_desc, desc_dma);

		pkt_len += frag_size;
		cur_desc = next_desc;
	}
	WARN_ON(pkt_len != skb->len);

done_tx:
	skb_tx_timestamp(skb);

	/* report bql before sending packet */
	netdev_tx_sent_queue(netif_txq, pkt_len);

	cppi5_hdesc_set_pktlen(first_desc, pkt_len);
	desc_dma = k3_cppi_desc_pool_virt2dma(tx_chn->desc_pool, first_desc);
	if (AM65_CPSW_IS_CPSW2G(common)) {
		ret = k3_udma_glue_push_tx_chn(tx_chn->tx_chn, first_desc, desc_dma);
	} else {
		spin_lock_bh(&tx_chn->lock);
		ret = k3_udma_glue_push_tx_chn(tx_chn->tx_chn, first_desc, desc_dma);
		spin_unlock_bh(&tx_chn->lock);
	}
	if (ret) {
		dev_err(dev, "can't push desc %d\n", ret);
		/* inform bql */
		netdev_tx_completed_queue(netif_txq, 1, pkt_len);
		ndev->stats.tx_errors++;
		goto err_free_descs;
	}

	if (k3_cppi_desc_pool_avail(tx_chn->desc_pool) < MAX_SKB_FRAGS) {
		netif_tx_stop_queue(netif_txq);
		/* Barrier, so that stop_queue visible to other cpus */
		smp_mb__after_atomic();
		dev_dbg(dev, "netif_tx_stop_queue %d\n", q_idx);

		/* re-check for smp */
		if (k3_cppi_desc_pool_avail(tx_chn->desc_pool) >=
		    MAX_SKB_FRAGS) {
			netif_tx_wake_queue(netif_txq);
			dev_dbg(dev, "netif_tx_wake_queue %d\n", q_idx);
		}
	}

	return NETDEV_TX_OK;

err_free_descs:
	am65_cpsw_nuss_xmit_free(tx_chn, first_desc);
err_free_skb:
	ndev->stats.tx_dropped++;
	dev_kfree_skb_any(skb);
	return NETDEV_TX_OK;

busy_free_descs:
	am65_cpsw_nuss_xmit_free(tx_chn, first_desc);
busy_stop_q:
	netif_tx_stop_queue(netif_txq);
	return NETDEV_TX_BUSY;
}

static int am65_cpsw_nuss_ndo_slave_set_mac_address(struct net_device *ndev,
						    void *addr)
{
	struct am65_cpsw_common *common = am65_ndev_to_common(ndev);
	struct am65_cpsw_port *port = am65_ndev_to_port(ndev);
	struct sockaddr *sockaddr = (struct sockaddr *)addr;
	int ret;

	ret = eth_prepare_mac_addr_change(ndev, addr);
	if (ret < 0)
		return ret;

	ret = pm_runtime_resume_and_get(common->dev);
	if (ret < 0)
		return ret;

	cpsw_ale_del_ucast(common->ale, ndev->dev_addr,
			   HOST_PORT_NUM, 0, 0);
	cpsw_ale_add_ucast(common->ale, sockaddr->sa_data,
			   HOST_PORT_NUM, ALE_SECURE, 0);

	am65_cpsw_port_set_sl_mac(port, addr);
	eth_commit_mac_addr_change(ndev, sockaddr);

	pm_runtime_put(common->dev);

	return 0;
}

static int am65_cpsw_nuss_hwtstamp_set(struct net_device *ndev,
				       struct ifreq *ifr)
{
	struct am65_cpsw_port *port = am65_ndev_to_port(ndev);
	u32 ts_ctrl, seq_id, ts_ctrl_ltype2, ts_vlan_ltype;
	struct hwtstamp_config cfg;

	if (!IS_ENABLED(CONFIG_TI_K3_AM65_CPTS))
		return -EOPNOTSUPP;

	if (copy_from_user(&cfg, ifr->ifr_data, sizeof(cfg)))
		return -EFAULT;

	/* TX HW timestamp */
	switch (cfg.tx_type) {
	case HWTSTAMP_TX_OFF:
	case HWTSTAMP_TX_ON:
		break;
	default:
		return -ERANGE;
	}

	switch (cfg.rx_filter) {
	case HWTSTAMP_FILTER_NONE:
		port->rx_ts_enabled = false;
		break;
	case HWTSTAMP_FILTER_PTP_V2_L4_EVENT:
	case HWTSTAMP_FILTER_PTP_V2_L4_SYNC:
	case HWTSTAMP_FILTER_PTP_V2_L4_DELAY_REQ:
	case HWTSTAMP_FILTER_PTP_V2_L2_EVENT:
	case HWTSTAMP_FILTER_PTP_V2_L2_SYNC:
	case HWTSTAMP_FILTER_PTP_V2_L2_DELAY_REQ:
	case HWTSTAMP_FILTER_PTP_V2_EVENT:
	case HWTSTAMP_FILTER_PTP_V2_SYNC:
	case HWTSTAMP_FILTER_PTP_V2_DELAY_REQ:
		port->rx_ts_enabled = true;
		cfg.rx_filter = HWTSTAMP_FILTER_PTP_V2_EVENT;
		break;
	case HWTSTAMP_FILTER_ALL:
	case HWTSTAMP_FILTER_SOME:
	case HWTSTAMP_FILTER_NTP_ALL:
		return -EOPNOTSUPP;
	default:
		return -ERANGE;
	}

	port->tx_ts_enabled = (cfg.tx_type == HWTSTAMP_TX_ON);

	/* cfg TX timestamp */
	seq_id = (AM65_CPSW_TS_SEQ_ID_OFFSET <<
		  AM65_CPSW_PN_TS_SEQ_ID_OFFSET_SHIFT) | ETH_P_1588;

	ts_vlan_ltype = ETH_P_8021Q;

	ts_ctrl_ltype2 = ETH_P_1588 |
			 AM65_CPSW_PN_TS_CTL_LTYPE2_TS_107 |
			 AM65_CPSW_PN_TS_CTL_LTYPE2_TS_129 |
			 AM65_CPSW_PN_TS_CTL_LTYPE2_TS_130 |
			 AM65_CPSW_PN_TS_CTL_LTYPE2_TS_131 |
			 AM65_CPSW_PN_TS_CTL_LTYPE2_TS_132 |
			 AM65_CPSW_PN_TS_CTL_LTYPE2_TS_319 |
			 AM65_CPSW_PN_TS_CTL_LTYPE2_TS_320 |
			 AM65_CPSW_PN_TS_CTL_LTYPE2_TS_TTL_NONZERO;

	ts_ctrl = AM65_CPSW_TS_EVENT_MSG_TYPE_BITS <<
		  AM65_CPSW_PN_TS_CTL_MSG_TYPE_EN_SHIFT;

	if (port->tx_ts_enabled)
		ts_ctrl |= AM65_CPSW_TS_TX_ANX_ALL_EN |
			   AM65_CPSW_PN_TS_CTL_TX_VLAN_LT1_EN;

	if (port->rx_ts_enabled)
		ts_ctrl |= AM65_CPSW_TS_RX_ANX_ALL_EN |
			   AM65_CPSW_PN_TS_CTL_RX_VLAN_LT1_EN;

	writel(seq_id, port->port_base + AM65_CPSW_PORTN_REG_TS_SEQ_LTYPE_REG);
	writel(ts_vlan_ltype, port->port_base +
	       AM65_CPSW_PORTN_REG_TS_VLAN_LTYPE_REG);
	writel(ts_ctrl_ltype2, port->port_base +
	       AM65_CPSW_PORTN_REG_TS_CTL_LTYPE2);
	writel(ts_ctrl, port->port_base + AM65_CPSW_PORTN_REG_TS_CTL);

	return copy_to_user(ifr->ifr_data, &cfg, sizeof(cfg)) ? -EFAULT : 0;
}

static int am65_cpsw_nuss_hwtstamp_get(struct net_device *ndev,
				       struct ifreq *ifr)
{
	struct am65_cpsw_port *port = am65_ndev_to_port(ndev);
	struct hwtstamp_config cfg;

	if (!IS_ENABLED(CONFIG_TI_K3_AM65_CPTS))
		return -EOPNOTSUPP;

	cfg.flags = 0;
	cfg.tx_type = port->tx_ts_enabled ?
		      HWTSTAMP_TX_ON : HWTSTAMP_TX_OFF;
	cfg.rx_filter = port->rx_ts_enabled ?
			HWTSTAMP_FILTER_PTP_V2_EVENT : HWTSTAMP_FILTER_NONE;

	return copy_to_user(ifr->ifr_data, &cfg, sizeof(cfg)) ? -EFAULT : 0;
}

static int am65_cpsw_nuss_ndo_slave_ioctl(struct net_device *ndev,
					  struct ifreq *req, int cmd)
{
	struct am65_cpsw_port *port = am65_ndev_to_port(ndev);

	if (!netif_running(ndev))
		return -EINVAL;

	switch (cmd) {
	case SIOCSHWTSTAMP:
		return am65_cpsw_nuss_hwtstamp_set(ndev, req);
	case SIOCGHWTSTAMP:
		return am65_cpsw_nuss_hwtstamp_get(ndev, req);
	}

	return phylink_mii_ioctl(port->slave.phylink, req, cmd);
}

static void am65_cpsw_nuss_ndo_get_stats(struct net_device *dev,
					 struct rtnl_link_stats64 *stats)
{
	struct am65_cpsw_ndev_priv *ndev_priv = netdev_priv(dev);
	unsigned int start;
	int cpu;

	for_each_possible_cpu(cpu) {
		struct am65_cpsw_ndev_stats *cpu_stats;
		u64 rx_packets;
		u64 rx_bytes;
		u64 tx_packets;
		u64 tx_bytes;

		cpu_stats = per_cpu_ptr(ndev_priv->stats, cpu);
		do {
			start = u64_stats_fetch_begin(&cpu_stats->syncp);
			rx_packets = cpu_stats->rx_packets;
			rx_bytes   = cpu_stats->rx_bytes;
			tx_packets = cpu_stats->tx_packets;
			tx_bytes   = cpu_stats->tx_bytes;
		} while (u64_stats_fetch_retry(&cpu_stats->syncp, start));

		stats->rx_packets += rx_packets;
		stats->rx_bytes   += rx_bytes;
		stats->tx_packets += tx_packets;
		stats->tx_bytes   += tx_bytes;
	}

	stats->rx_errors	= dev->stats.rx_errors;
	stats->rx_dropped	= dev->stats.rx_dropped;
	stats->tx_dropped	= dev->stats.tx_dropped;
}

static int am65_cpsw_xdp_prog_setup(struct net_device *ndev,
				    struct bpf_prog *prog)
{
	struct am65_cpsw_port *port = am65_ndev_to_port(ndev);
	bool running = netif_running(ndev);
	struct bpf_prog *old_prog;

	if (running)
		am65_cpsw_nuss_ndo_slave_stop(ndev);

	old_prog = xchg(&port->xdp_prog, prog);
	if (old_prog)
		bpf_prog_put(old_prog);

	if (running)
		return am65_cpsw_nuss_ndo_slave_open(ndev);

	return 0;
}

static int am65_cpsw_ndo_bpf(struct net_device *ndev, struct netdev_bpf *bpf)
{
	switch (bpf->command) {
	case XDP_SETUP_PROG:
		return am65_cpsw_xdp_prog_setup(ndev, bpf->prog);
	default:
		return -EINVAL;
	}
}

static int am65_cpsw_ndo_xdp_xmit(struct net_device *ndev, int n,
				  struct xdp_frame **frames, u32 flags)
{
	struct am65_cpsw_tx_chn *tx_chn;
	struct netdev_queue *netif_txq;
	int cpu = smp_processor_id();
	int i, nxmit = 0;

	tx_chn = &am65_ndev_to_common(ndev)->tx_chns[cpu % AM65_CPSW_MAX_TX_QUEUES];
	netif_txq = netdev_get_tx_queue(ndev, tx_chn->id);

	__netif_tx_lock(netif_txq, cpu);
	for (i = 0; i < n; i++) {
		if (am65_cpsw_xdp_tx_frame(ndev, tx_chn, frames[i],
					   AM65_CPSW_TX_BUF_TYPE_XDP_NDO))
			break;
		nxmit++;
	}
	__netif_tx_unlock(netif_txq);

	return nxmit;
}

static const struct net_device_ops am65_cpsw_nuss_netdev_ops = {
	.ndo_open		= am65_cpsw_nuss_ndo_slave_open,
	.ndo_stop		= am65_cpsw_nuss_ndo_slave_stop,
	.ndo_start_xmit		= am65_cpsw_nuss_ndo_slave_xmit,
	.ndo_set_rx_mode	= am65_cpsw_nuss_ndo_slave_set_rx_mode,
	.ndo_get_stats64        = am65_cpsw_nuss_ndo_get_stats,
	.ndo_validate_addr	= eth_validate_addr,
	.ndo_set_mac_address	= am65_cpsw_nuss_ndo_slave_set_mac_address,
	.ndo_tx_timeout		= am65_cpsw_nuss_ndo_host_tx_timeout,
	.ndo_vlan_rx_add_vid	= am65_cpsw_nuss_ndo_slave_add_vid,
	.ndo_vlan_rx_kill_vid	= am65_cpsw_nuss_ndo_slave_kill_vid,
	.ndo_eth_ioctl		= am65_cpsw_nuss_ndo_slave_ioctl,
	.ndo_setup_tc           = am65_cpsw_qos_ndo_setup_tc,
	.ndo_set_tx_maxrate	= am65_cpsw_qos_ndo_tx_p0_set_maxrate,
	.ndo_bpf		= am65_cpsw_ndo_bpf,
	.ndo_xdp_xmit		= am65_cpsw_ndo_xdp_xmit,
};

static void am65_cpsw_disable_phy(struct phy *phy)
{
	phy_power_off(phy);
	phy_exit(phy);
}

static int am65_cpsw_enable_phy(struct phy *phy)
{
	int ret;

	ret = phy_init(phy);
	if (ret < 0)
		return ret;

	ret = phy_power_on(phy);
	if (ret < 0) {
		phy_exit(phy);
		return ret;
	}

	return 0;
}

static void am65_cpsw_disable_serdes_phy(struct am65_cpsw_common *common)
{
	struct am65_cpsw_port *port;
	struct phy *phy;
	int i;

	for (i = 0; i < common->port_num; i++) {
		port = &common->ports[i];
		phy = port->slave.serdes_phy;
		if (phy)
			am65_cpsw_disable_phy(phy);
	}
}

static int am65_cpsw_init_serdes_phy(struct device *dev, struct device_node *port_np,
				     struct am65_cpsw_port *port)
{
	const char *name = "serdes";
	struct phy *phy;
	int ret;

	phy = devm_of_phy_optional_get(dev, port_np, name);
	if (IS_ERR_OR_NULL(phy))
		return PTR_ERR_OR_ZERO(phy);

	/* Serdes PHY exists. Store it. */
	port->slave.serdes_phy = phy;

	ret =  am65_cpsw_enable_phy(phy);
	if (ret < 0)
		goto err_phy;

	return 0;

err_phy:
	devm_phy_put(dev, phy);
	return ret;
}

static void am65_cpsw_nuss_mac_config(struct phylink_config *config, unsigned int mode,
				      const struct phylink_link_state *state)
{
	struct am65_cpsw_slave_data *slave = container_of(config, struct am65_cpsw_slave_data,
							  phylink_config);
	struct am65_cpsw_port *port = container_of(slave, struct am65_cpsw_port, slave);
	struct am65_cpsw_common *common = port->common;

	if (common->pdata.extra_modes & BIT(state->interface)) {
		if (state->interface == PHY_INTERFACE_MODE_SGMII) {
			writel(ADVERTISE_SGMII,
			       port->sgmii_base + AM65_CPSW_SGMII_MR_ADV_ABILITY_REG);
			cpsw_sl_ctl_set(port->slave.mac_sl, CPSW_SL_CTL_EXT_EN);
		} else {
			cpsw_sl_ctl_clr(port->slave.mac_sl, CPSW_SL_CTL_EXT_EN);
		}

		if (state->interface == PHY_INTERFACE_MODE_USXGMII) {
			cpsw_sl_ctl_set(port->slave.mac_sl,
					CPSW_SL_CTL_XGIG | CPSW_SL_CTL_XGMII_EN);
		} else {
			cpsw_sl_ctl_clr(port->slave.mac_sl,
					CPSW_SL_CTL_XGIG | CPSW_SL_CTL_XGMII_EN);
		}

		writel(AM65_CPSW_SGMII_CONTROL_MR_AN_ENABLE,
		       port->sgmii_base + AM65_CPSW_SGMII_CONTROL_REG);
	}
}

static void am65_cpsw_nuss_mac_link_down(struct phylink_config *config, unsigned int mode,
					 phy_interface_t interface)
{
	struct am65_cpsw_slave_data *slave = container_of(config, struct am65_cpsw_slave_data,
							  phylink_config);
	struct am65_cpsw_port *port = container_of(slave, struct am65_cpsw_port, slave);
	struct am65_cpsw_common *common = port->common;
	struct net_device *ndev = port->ndev;
	u32 mac_control;
	int tmo;

	/* disable forwarding */
	cpsw_ale_control_set(common->ale, port->port_id, ALE_PORT_STATE, ALE_PORT_STATE_DISABLE);

	cpsw_sl_ctl_set(port->slave.mac_sl, CPSW_SL_CTL_CMD_IDLE);

	tmo = cpsw_sl_wait_for_idle(port->slave.mac_sl, 100);
	dev_dbg(common->dev, "down msc_sl %08x tmo %d\n",
		cpsw_sl_reg_read(port->slave.mac_sl, CPSW_SL_MACSTATUS), tmo);

	/* All the bits that am65_cpsw_nuss_mac_link_up() can possibly set */
	mac_control = CPSW_SL_CTL_GMII_EN | CPSW_SL_CTL_GIG | CPSW_SL_CTL_IFCTL_A |
		      CPSW_SL_CTL_FULLDUPLEX | CPSW_SL_CTL_RX_FLOW_EN | CPSW_SL_CTL_TX_FLOW_EN;
	/* If interface mode is RGMII, CPSW_SL_CTL_EXT_EN might have been set for 10 Mbps */
	if (phy_interface_mode_is_rgmii(interface))
		mac_control |= CPSW_SL_CTL_EXT_EN;
	/* Only clear those bits that can be set by am65_cpsw_nuss_mac_link_up() */
	cpsw_sl_ctl_clr(port->slave.mac_sl, mac_control);

	am65_cpsw_qos_link_down(ndev);
	netif_tx_stop_all_queues(ndev);
}

static void am65_cpsw_nuss_mac_link_up(struct phylink_config *config, struct phy_device *phy,
				       unsigned int mode, phy_interface_t interface, int speed,
				       int duplex, bool tx_pause, bool rx_pause)
{
	struct am65_cpsw_slave_data *slave = container_of(config, struct am65_cpsw_slave_data,
							  phylink_config);
	struct am65_cpsw_port *port = container_of(slave, struct am65_cpsw_port, slave);
	struct am65_cpsw_common *common = port->common;
	u32 mac_control = CPSW_SL_CTL_GMII_EN;
	struct net_device *ndev = port->ndev;

	/* Bring the port out of idle state */
	cpsw_sl_ctl_clr(port->slave.mac_sl, CPSW_SL_CTL_CMD_IDLE);

	if (speed == SPEED_1000)
		mac_control |= CPSW_SL_CTL_GIG;
	/* TODO: Verify whether in-band is necessary for 10 Mbps RGMII */
	if (speed == SPEED_10 && phy_interface_mode_is_rgmii(interface))
		/* Can be used with in band mode only */
		mac_control |= CPSW_SL_CTL_EXT_EN;
	if (speed == SPEED_100 && interface == PHY_INTERFACE_MODE_RMII)
		mac_control |= CPSW_SL_CTL_IFCTL_A;
	if (duplex)
		mac_control |= CPSW_SL_CTL_FULLDUPLEX;

	/* rx_pause/tx_pause */
	if (rx_pause)
		mac_control |= CPSW_SL_CTL_TX_FLOW_EN;

	if (tx_pause)
		mac_control |= CPSW_SL_CTL_RX_FLOW_EN;

	cpsw_sl_ctl_set(port->slave.mac_sl, mac_control);

	/* enable forwarding */
	cpsw_ale_control_set(common->ale, port->port_id, ALE_PORT_STATE, ALE_PORT_STATE_FORWARD);

	am65_cpsw_qos_link_up(ndev, speed);
	netif_tx_wake_all_queues(ndev);
}

static const struct phylink_mac_ops am65_cpsw_phylink_mac_ops = {
	.mac_config = am65_cpsw_nuss_mac_config,
	.mac_link_down = am65_cpsw_nuss_mac_link_down,
	.mac_link_up = am65_cpsw_nuss_mac_link_up,
};

static void am65_cpsw_nuss_slave_disable_unused(struct am65_cpsw_port *port)
{
	struct am65_cpsw_common *common = port->common;

	if (!port->disabled)
		return;

	cpsw_ale_control_set(common->ale, port->port_id,
			     ALE_PORT_STATE, ALE_PORT_STATE_DISABLE);

	cpsw_sl_reset(port->slave.mac_sl, 100);
	cpsw_sl_ctl_reset(port->slave.mac_sl);
}

static void am65_cpsw_nuss_free_tx_chns(void *data)
{
	struct am65_cpsw_common *common = data;
	int i;

	for (i = 0; i < common->tx_ch_num; i++) {
		struct am65_cpsw_tx_chn *tx_chn = &common->tx_chns[i];

		if (!IS_ERR_OR_NULL(tx_chn->desc_pool))
			k3_cppi_desc_pool_destroy(tx_chn->desc_pool);

		if (!IS_ERR_OR_NULL(tx_chn->tx_chn))
			k3_udma_glue_release_tx_chn(tx_chn->tx_chn);

		memset(tx_chn, 0, sizeof(*tx_chn));
	}
}

void am65_cpsw_nuss_remove_tx_chns(struct am65_cpsw_common *common)
{
	struct device *dev = common->dev;
	int i;

	devm_remove_action(dev, am65_cpsw_nuss_free_tx_chns, common);

	common->tx_ch_rate_msk = 0;
	for (i = 0; i < common->tx_ch_num; i++) {
		struct am65_cpsw_tx_chn *tx_chn = &common->tx_chns[i];

		if (tx_chn->irq)
			devm_free_irq(dev, tx_chn->irq, tx_chn);

		netif_napi_del(&tx_chn->napi_tx);

		if (!IS_ERR_OR_NULL(tx_chn->desc_pool))
			k3_cppi_desc_pool_destroy(tx_chn->desc_pool);

		if (!IS_ERR_OR_NULL(tx_chn->tx_chn))
			k3_udma_glue_release_tx_chn(tx_chn->tx_chn);

		memset(tx_chn, 0, sizeof(*tx_chn));
	}
}

static int am65_cpsw_nuss_ndev_add_tx_napi(struct am65_cpsw_common *common)
{
	struct device *dev = common->dev;
	int i, ret = 0;

	for (i = 0; i < common->tx_ch_num; i++) {
		struct am65_cpsw_tx_chn *tx_chn = &common->tx_chns[i];

		netif_napi_add_tx(common->dma_ndev, &tx_chn->napi_tx,
				  am65_cpsw_nuss_tx_poll);
		hrtimer_init(&tx_chn->tx_hrtimer, CLOCK_MONOTONIC, HRTIMER_MODE_REL_PINNED);
		tx_chn->tx_hrtimer.function = &am65_cpsw_nuss_tx_timer_callback;

		ret = devm_request_irq(dev, tx_chn->irq,
				       am65_cpsw_nuss_tx_irq,
				       IRQF_TRIGGER_HIGH,
				       tx_chn->tx_chn_name, tx_chn);
		if (ret) {
			dev_err(dev, "failure requesting tx%u irq %u, %d\n",
				tx_chn->id, tx_chn->irq, ret);
			goto err;
		}
	}

err:
	return ret;
}

static int am65_cpsw_nuss_init_tx_chns(struct am65_cpsw_common *common)
{
	u32  max_desc_num = ALIGN(AM65_CPSW_MAX_TX_DESC, MAX_SKB_FRAGS);
	struct k3_udma_glue_tx_channel_cfg tx_cfg = { 0 };
	struct device *dev = common->dev;
	struct k3_ring_cfg ring_cfg = {
		.elm_size = K3_RINGACC_RING_ELSIZE_8,
		.mode = K3_RINGACC_RING_MODE_RING,
		.flags = 0
	};
	u32 hdesc_size, hdesc_size_out;
	int i, ret = 0;

	hdesc_size = cppi5_hdesc_calc_size(true, AM65_CPSW_NAV_PS_DATA_SIZE,
					   AM65_CPSW_NAV_SW_DATA_SIZE);

	tx_cfg.swdata_size = AM65_CPSW_NAV_SW_DATA_SIZE;
	tx_cfg.tx_cfg = ring_cfg;
	tx_cfg.txcq_cfg = ring_cfg;
	tx_cfg.tx_cfg.size = max_desc_num;
	tx_cfg.txcq_cfg.size = max_desc_num;

	for (i = 0; i < common->tx_ch_num; i++) {
		struct am65_cpsw_tx_chn *tx_chn = &common->tx_chns[i];

		snprintf(tx_chn->tx_chn_name,
			 sizeof(tx_chn->tx_chn_name), "tx%d", i);

		spin_lock_init(&tx_chn->lock);
		tx_chn->common = common;
		tx_chn->id = i;
		tx_chn->descs_num = max_desc_num;

		tx_chn->tx_chn =
			k3_udma_glue_request_tx_chn(dev,
						    tx_chn->tx_chn_name,
						    &tx_cfg);
		if (IS_ERR(tx_chn->tx_chn)) {
			ret = dev_err_probe(dev, PTR_ERR(tx_chn->tx_chn),
					    "Failed to request tx dma channel\n");
			goto err;
		}
		tx_chn->dma_dev = k3_udma_glue_tx_get_dma_device(tx_chn->tx_chn);

		tx_chn->desc_pool = k3_cppi_desc_pool_create_name(tx_chn->dma_dev,
								  tx_chn->descs_num,
								  hdesc_size,
								  tx_chn->tx_chn_name);
		if (IS_ERR(tx_chn->desc_pool)) {
			ret = PTR_ERR(tx_chn->desc_pool);
			dev_err(dev, "Failed to create poll %d\n", ret);
			goto err;
		}

		hdesc_size_out = k3_cppi_desc_pool_desc_size(tx_chn->desc_pool);
		tx_chn->dsize_log2 = __fls(hdesc_size_out);
		WARN_ON(hdesc_size_out != (1 << tx_chn->dsize_log2));

		tx_chn->irq = k3_udma_glue_tx_get_irq(tx_chn->tx_chn);
		if (tx_chn->irq < 0) {
			dev_err(dev, "Failed to get tx dma irq %d\n",
				tx_chn->irq);
			ret = tx_chn->irq;
			goto err;
		}

		snprintf(tx_chn->tx_chn_name,
			 sizeof(tx_chn->tx_chn_name), "%s-tx%d",
			 dev_name(dev), tx_chn->id);
	}

	ret = am65_cpsw_nuss_ndev_add_tx_napi(common);
	if (ret) {
		dev_err(dev, "Failed to add tx NAPI %d\n", ret);
		goto err;
	}

err:
	i = devm_add_action(dev, am65_cpsw_nuss_free_tx_chns, common);
	if (i) {
		dev_err(dev, "Failed to add free_tx_chns action %d\n", i);
		return i;
	}

	return ret;
}

static void am65_cpsw_nuss_free_rx_chns(void *data)
{
	struct am65_cpsw_common *common = data;
	struct am65_cpsw_rx_chn *rx_chn;

	rx_chn = &common->rx_chns;

	if (!IS_ERR_OR_NULL(rx_chn->desc_pool))
		k3_cppi_desc_pool_destroy(rx_chn->desc_pool);

	if (!IS_ERR_OR_NULL(rx_chn->rx_chn))
		k3_udma_glue_release_rx_chn(rx_chn->rx_chn);
}

static void am65_cpsw_nuss_remove_rx_chns(void *data)
{
	struct am65_cpsw_common *common = data;
	struct device *dev = common->dev;
	struct am65_cpsw_rx_chn *rx_chn;

	rx_chn = &common->rx_chns;
	devm_remove_action(dev, am65_cpsw_nuss_free_rx_chns, common);

	if (!(rx_chn->irq < 0))
		devm_free_irq(dev, rx_chn->irq, common);

	netif_napi_del(&common->napi_rx);

	am65_cpsw_nuss_free_rx_chns(common);

	common->rx_flow_id_base = -1;
}

static int am65_cpsw_nuss_init_rx_chns(struct am65_cpsw_common *common)
{
	struct am65_cpsw_rx_chn *rx_chn = &common->rx_chns;
	struct k3_udma_glue_rx_channel_cfg rx_cfg = { 0 };
	u32  max_desc_num = AM65_CPSW_MAX_RX_DESC;
	struct device *dev = common->dev;
	u32 hdesc_size, hdesc_size_out;
	u32 fdqring_id;
	int i, ret = 0;

	hdesc_size = cppi5_hdesc_calc_size(true, AM65_CPSW_NAV_PS_DATA_SIZE,
					   AM65_CPSW_NAV_SW_DATA_SIZE);

	rx_cfg.swdata_size = AM65_CPSW_NAV_SW_DATA_SIZE;
	rx_cfg.flow_id_num = AM65_CPSW_MAX_RX_FLOWS;
	rx_cfg.flow_id_base = common->rx_flow_id_base;

	/* init all flows */
	rx_chn->dev = dev;
	rx_chn->descs_num = max_desc_num;

	rx_chn->rx_chn = k3_udma_glue_request_rx_chn(dev, "rx", &rx_cfg);
	if (IS_ERR(rx_chn->rx_chn)) {
		ret = dev_err_probe(dev, PTR_ERR(rx_chn->rx_chn),
				    "Failed to request rx dma channel\n");
		goto err;
	}
	rx_chn->dma_dev = k3_udma_glue_rx_get_dma_device(rx_chn->rx_chn);

	rx_chn->desc_pool = k3_cppi_desc_pool_create_name(rx_chn->dma_dev,
							  rx_chn->descs_num,
							  hdesc_size, "rx");
	if (IS_ERR(rx_chn->desc_pool)) {
		ret = PTR_ERR(rx_chn->desc_pool);
		dev_err(dev, "Failed to create rx poll %d\n", ret);
		goto err;
	}

	hdesc_size_out = k3_cppi_desc_pool_desc_size(rx_chn->desc_pool);
	rx_chn->dsize_log2 = __fls(hdesc_size_out);
	WARN_ON(hdesc_size_out != (1 << rx_chn->dsize_log2));

	rx_chn->page_pool = NULL;

	rx_chn->pages = devm_kcalloc(dev, rx_chn->descs_num,
				     sizeof(*rx_chn->pages), GFP_KERNEL);
	if (!rx_chn->pages)
		return -ENOMEM;

	common->rx_flow_id_base =
			k3_udma_glue_rx_get_flow_id_base(rx_chn->rx_chn);
	dev_info(dev, "set new flow-id-base %u\n", common->rx_flow_id_base);

	fdqring_id = K3_RINGACC_RING_ID_ANY;
	for (i = 0; i < rx_cfg.flow_id_num; i++) {
		struct k3_ring_cfg rxring_cfg = {
			.elm_size = K3_RINGACC_RING_ELSIZE_8,
			.mode = K3_RINGACC_RING_MODE_RING,
			.flags = 0,
		};
		struct k3_ring_cfg fdqring_cfg = {
			.elm_size = K3_RINGACC_RING_ELSIZE_8,
			.flags = K3_RINGACC_RING_SHARED,
		};
		struct k3_udma_glue_rx_flow_cfg rx_flow_cfg = {
			.rx_cfg = rxring_cfg,
			.rxfdq_cfg = fdqring_cfg,
			.ring_rxq_id = K3_RINGACC_RING_ID_ANY,
			.src_tag_lo_sel =
				K3_UDMA_GLUE_SRC_TAG_LO_USE_REMOTE_SRC_TAG,
		};

		rx_flow_cfg.ring_rxfdq0_id = fdqring_id;
		rx_flow_cfg.rx_cfg.size = max_desc_num;
		rx_flow_cfg.rxfdq_cfg.size = max_desc_num;
		rx_flow_cfg.rxfdq_cfg.mode = common->pdata.fdqring_mode;

		ret = k3_udma_glue_rx_flow_init(rx_chn->rx_chn,
						i, &rx_flow_cfg);
		if (ret) {
			dev_err(dev, "Failed to init rx flow%d %d\n", i, ret);
			goto err;
		}
		if (!i)
			fdqring_id =
				k3_udma_glue_rx_flow_get_fdq_id(rx_chn->rx_chn,
								i);

		rx_chn->irq = k3_udma_glue_rx_get_irq(rx_chn->rx_chn, i);

		if (rx_chn->irq <= 0) {
			dev_err(dev, "Failed to get rx dma irq %d\n",
				rx_chn->irq);
			ret = -ENXIO;
			goto err;
		}
	}

	netif_napi_add(common->dma_ndev, &common->napi_rx,
		       am65_cpsw_nuss_rx_poll);
	hrtimer_init(&common->rx_hrtimer, CLOCK_MONOTONIC, HRTIMER_MODE_REL_PINNED);
	common->rx_hrtimer.function = &am65_cpsw_nuss_rx_timer_callback;

	ret = devm_request_irq(dev, rx_chn->irq,
			       am65_cpsw_nuss_rx_irq,
			       IRQF_TRIGGER_HIGH, dev_name(dev), common);
	if (ret) {
		dev_err(dev, "failure requesting rx irq %u, %d\n",
			rx_chn->irq, ret);
		goto err;
	}

err:
	i = devm_add_action(dev, am65_cpsw_nuss_free_rx_chns, common);
	if (i) {
		dev_err(dev, "Failed to add free_rx_chns action %d\n", i);
		return i;
	}

	return ret;
}

static int am65_cpsw_nuss_init_host_p(struct am65_cpsw_common *common)
{
	struct am65_cpsw_host *host_p = am65_common_get_host(common);

	host_p->common = common;
	host_p->port_base = common->cpsw_base + AM65_CPSW_NU_PORTS_BASE;
	host_p->stat_base = common->cpsw_base + AM65_CPSW_NU_STATS_BASE;

	return 0;
}

static int am65_cpsw_am654_get_efuse_macid(struct device_node *of_node,
					   int slave, u8 *mac_addr)
{
	u32 mac_lo, mac_hi, offset;
	struct regmap *syscon;
	int ret;

	syscon = syscon_regmap_lookup_by_phandle(of_node, "ti,syscon-efuse");
	if (IS_ERR(syscon)) {
		if (PTR_ERR(syscon) == -ENODEV)
			return 0;
		return PTR_ERR(syscon);
	}

	ret = of_property_read_u32_index(of_node, "ti,syscon-efuse", 1,
					 &offset);
	if (ret)
		return ret;

	regmap_read(syscon, offset, &mac_lo);
	regmap_read(syscon, offset + 4, &mac_hi);

	mac_addr[0] = (mac_hi >> 8) & 0xff;
	mac_addr[1] = mac_hi & 0xff;
	mac_addr[2] = (mac_lo >> 24) & 0xff;
	mac_addr[3] = (mac_lo >> 16) & 0xff;
	mac_addr[4] = (mac_lo >> 8) & 0xff;
	mac_addr[5] = mac_lo & 0xff;

	return 0;
}

static int am65_cpsw_init_cpts(struct am65_cpsw_common *common)
{
	struct device *dev = common->dev;
	struct device_node *node;
	struct am65_cpts *cpts;
	void __iomem *reg_base;

	if (!IS_ENABLED(CONFIG_TI_K3_AM65_CPTS))
		return 0;

	node = of_get_child_by_name(dev->of_node, "cpts");
	if (!node) {
		dev_err(dev, "%s cpts not found\n", __func__);
		return -ENOENT;
	}

	reg_base = common->cpsw_base + AM65_CPSW_NU_CPTS_BASE;
	cpts = am65_cpts_create(dev, reg_base, node);
	if (IS_ERR(cpts)) {
		int ret = PTR_ERR(cpts);

		of_node_put(node);
		dev_err(dev, "cpts create err %d\n", ret);
		return ret;
	}
	common->cpts = cpts;
	/* Forbid PM runtime if CPTS is running.
	 * K3 CPSWxG modules may completely lose context during ON->OFF
	 * transitions depending on integration.
	 * AM65x/J721E MCU CPSW2G: false
	 * J721E MAIN_CPSW9G: true
	 */
	pm_runtime_forbid(dev);

	return 0;
}

static int am65_cpsw_nuss_init_slave_ports(struct am65_cpsw_common *common)
{
	struct device_node *node, *port_np;
	struct device *dev = common->dev;
	int ret;

	node = of_get_child_by_name(dev->of_node, "ethernet-ports");
	if (!node)
		return -ENOENT;

	for_each_child_of_node(node, port_np) {
		struct am65_cpsw_port *port;
		u32 port_id;

		/* it is not a slave port node, continue */
		if (strcmp(port_np->name, "port"))
			continue;

		ret = of_property_read_u32(port_np, "reg", &port_id);
		if (ret < 0) {
			dev_err(dev, "%pOF error reading port_id %d\n",
				port_np, ret);
			goto of_node_put;
		}

		if (!port_id || port_id > common->port_num) {
			dev_err(dev, "%pOF has invalid port_id %u %s\n",
				port_np, port_id, port_np->name);
			ret = -EINVAL;
			goto of_node_put;
		}

		port = am65_common_get_port(common, port_id);
		port->port_id = port_id;
		port->common = common;
		port->port_base = common->cpsw_base + AM65_CPSW_NU_PORTS_BASE +
				  AM65_CPSW_NU_PORTS_OFFSET * (port_id);
		if (common->pdata.extra_modes)
			port->sgmii_base = common->ss_base + AM65_CPSW_SGMII_BASE * (port_id);
		port->stat_base = common->cpsw_base + AM65_CPSW_NU_STATS_BASE +
				  (AM65_CPSW_NU_STATS_PORT_OFFSET * port_id);
		port->name = of_get_property(port_np, "label", NULL);
		port->fetch_ram_base =
				common->cpsw_base + AM65_CPSW_NU_FRAM_BASE +
				(AM65_CPSW_NU_FRAM_PORT_OFFSET * (port_id - 1));

		port->slave.mac_sl = cpsw_sl_get("am65", dev, port->port_base);
		if (IS_ERR(port->slave.mac_sl)) {
			ret = PTR_ERR(port->slave.mac_sl);
			goto of_node_put;
		}

		port->disabled = !of_device_is_available(port_np);
		if (port->disabled) {
			common->disabled_ports_mask |= BIT(port->port_id);
			continue;
		}

		port->slave.ifphy = devm_of_phy_get(dev, port_np, NULL);
		if (IS_ERR(port->slave.ifphy)) {
			ret = PTR_ERR(port->slave.ifphy);
			dev_err(dev, "%pOF error retrieving port phy: %d\n",
				port_np, ret);
			goto of_node_put;
		}

		/* Initialize the Serdes PHY for the port */
		ret = am65_cpsw_init_serdes_phy(dev, port_np, port);
		if (ret)
			goto of_node_put;

		port->slave.mac_only =
				of_property_read_bool(port_np, "ti,mac-only");

		/* get phy/link info */
		port->slave.phy_node = port_np;
		ret = of_get_phy_mode(port_np, &port->slave.phy_if);
		if (ret) {
			dev_err(dev, "%pOF read phy-mode err %d\n",
				port_np, ret);
			goto of_node_put;
		}

		ret = phy_set_mode_ext(port->slave.ifphy, PHY_MODE_ETHERNET, port->slave.phy_if);
		if (ret)
			goto of_node_put;

		ret = of_get_mac_address(port_np, port->slave.mac_addr);
		if (ret) {
			am65_cpsw_am654_get_efuse_macid(port_np,
							port->port_id,
							port->slave.mac_addr);
			if (!is_valid_ether_addr(port->slave.mac_addr)) {
				eth_random_addr(port->slave.mac_addr);
				dev_err(dev, "Use random MAC address\n");
			}
		}

		/* Reset all Queue priorities to 0 */
		writel(0, port->port_base + AM65_CPSW_PN_REG_TX_PRI_MAP);
	}
	of_node_put(node);

	/* is there at least one ext.port */
	if (!(~common->disabled_ports_mask & GENMASK(common->port_num, 1))) {
		dev_err(dev, "No Ext. port are available\n");
		return -ENODEV;
	}

	return 0;

of_node_put:
	of_node_put(port_np);
	of_node_put(node);
	return ret;
}

static void am65_cpsw_pcpu_stats_free(void *data)
{
	struct am65_cpsw_ndev_stats __percpu *stats = data;

	free_percpu(stats);
}

static void am65_cpsw_nuss_phylink_cleanup(struct am65_cpsw_common *common)
{
	struct am65_cpsw_port *port;
	int i;

	for (i = 0; i < common->port_num; i++) {
		port = &common->ports[i];
		if (port->slave.phylink)
			phylink_destroy(port->slave.phylink);
	}
}

static int
am65_cpsw_nuss_init_port_ndev(struct am65_cpsw_common *common, u32 port_idx)
{
	struct am65_cpsw_ndev_priv *ndev_priv;
	struct device *dev = common->dev;
	struct am65_cpsw_port *port;
	struct phylink *phylink;
	int ret;

	port = &common->ports[port_idx];

	if (port->disabled)
		return 0;

	/* alloc netdev */
	port->ndev = devm_alloc_etherdev_mqs(common->dev,
					     sizeof(struct am65_cpsw_ndev_priv),
					     AM65_CPSW_MAX_TX_QUEUES,
					     AM65_CPSW_MAX_RX_QUEUES);
	if (!port->ndev) {
		dev_err(dev, "error allocating slave net_device %u\n",
			port->port_id);
		return -ENOMEM;
	}

	ndev_priv = netdev_priv(port->ndev);
	ndev_priv->port = port;
	ndev_priv->msg_enable = AM65_CPSW_DEBUG;
	mutex_init(&ndev_priv->mm_lock);
	port->qos.link_speed = SPEED_UNKNOWN;
	SET_NETDEV_DEV(port->ndev, dev);

	eth_hw_addr_set(port->ndev, port->slave.mac_addr);

	port->ndev->min_mtu = AM65_CPSW_MIN_PACKET_SIZE;
	port->ndev->max_mtu = AM65_CPSW_MAX_PACKET_SIZE -
			      (VLAN_ETH_HLEN + ETH_FCS_LEN);
	port->ndev->hw_features = NETIF_F_SG |
				  NETIF_F_RXCSUM |
				  NETIF_F_HW_CSUM |
				  NETIF_F_HW_TC;
	port->ndev->features = port->ndev->hw_features |
			       NETIF_F_HW_VLAN_CTAG_FILTER;
	port->ndev->xdp_features = NETDEV_XDP_ACT_BASIC |
				   NETDEV_XDP_ACT_REDIRECT |
				   NETDEV_XDP_ACT_NDO_XMIT;
	port->ndev->vlan_features |=  NETIF_F_SG;
	port->ndev->netdev_ops = &am65_cpsw_nuss_netdev_ops;
	port->ndev->ethtool_ops = &am65_cpsw_ethtool_ops_slave;

	/* Configuring Phylink */
	port->slave.phylink_config.dev = &port->ndev->dev;
	port->slave.phylink_config.type = PHYLINK_NETDEV;
	port->slave.phylink_config.mac_capabilities = MAC_SYM_PAUSE | MAC_10 | MAC_100 |
						      MAC_1000FD | MAC_5000FD;
	port->slave.phylink_config.mac_managed_pm = true; /* MAC does PM */

	switch (port->slave.phy_if) {
	case PHY_INTERFACE_MODE_RGMII:
	case PHY_INTERFACE_MODE_RGMII_ID:
	case PHY_INTERFACE_MODE_RGMII_RXID:
	case PHY_INTERFACE_MODE_RGMII_TXID:
		phy_interface_set_rgmii(port->slave.phylink_config.supported_interfaces);
		break;

	case PHY_INTERFACE_MODE_RMII:
		__set_bit(PHY_INTERFACE_MODE_RMII,
			  port->slave.phylink_config.supported_interfaces);
		break;

	case PHY_INTERFACE_MODE_QSGMII:
	case PHY_INTERFACE_MODE_SGMII:
	case PHY_INTERFACE_MODE_USXGMII:
		if (common->pdata.extra_modes & BIT(port->slave.phy_if)) {
			__set_bit(port->slave.phy_if,
				  port->slave.phylink_config.supported_interfaces);
		} else {
			dev_err(dev, "selected phy-mode is not supported\n");
			return -EOPNOTSUPP;
		}
		break;

	default:
		dev_err(dev, "selected phy-mode is not supported\n");
		return -EOPNOTSUPP;
	}

	phylink = phylink_create(&port->slave.phylink_config,
				 of_node_to_fwnode(port->slave.phy_node),
				 port->slave.phy_if,
				 &am65_cpsw_phylink_mac_ops);
	if (IS_ERR(phylink))
		return PTR_ERR(phylink);

	port->slave.phylink = phylink;

	/* Disable TX checksum offload by default due to HW bug */
	if (common->pdata.quirks & AM65_CPSW_QUIRK_I2027_NO_TX_CSUM)
		port->ndev->features &= ~NETIF_F_HW_CSUM;

	ndev_priv->stats = netdev_alloc_pcpu_stats(struct am65_cpsw_ndev_stats);
	if (!ndev_priv->stats)
		return -ENOMEM;

	ret = devm_add_action_or_reset(dev, am65_cpsw_pcpu_stats_free,
				       ndev_priv->stats);
	if (ret)
		dev_err(dev, "failed to add percpu stat free action %d\n", ret);

	port->xdp_prog = NULL;

	if (!common->dma_ndev)
		common->dma_ndev = port->ndev;

	return ret;
}

static int am65_cpsw_nuss_init_ndevs(struct am65_cpsw_common *common)
{
	int ret;
	int i;

	for (i = 0; i < common->port_num; i++) {
		ret = am65_cpsw_nuss_init_port_ndev(common, i);
		if (ret)
			return ret;
	}

	return ret;
}

static void am65_cpsw_nuss_cleanup_ndev(struct am65_cpsw_common *common)
{
	struct am65_cpsw_port *port;
	int i;

	for (i = 0; i < common->port_num; i++) {
		port = &common->ports[i];
		if (port->ndev && port->ndev->reg_state == NETREG_REGISTERED)
			unregister_netdev(port->ndev);
	}
}

static void am65_cpsw_port_offload_fwd_mark_update(struct am65_cpsw_common *common)
{
	int set_val = 0;
	int i;

	if (common->br_members == (GENMASK(common->port_num, 1) & ~common->disabled_ports_mask))
		set_val = 1;

	dev_dbg(common->dev, "set offload_fwd_mark %d\n", set_val);

	for (i = 1; i <= common->port_num; i++) {
		struct am65_cpsw_port *port = am65_common_get_port(common, i);
		struct am65_cpsw_ndev_priv *priv;

		if (!port->ndev)
			continue;

		priv = am65_ndev_to_priv(port->ndev);
		priv->offload_fwd_mark = set_val;
	}
}

bool am65_cpsw_port_dev_check(const struct net_device *ndev)
{
	if (ndev->netdev_ops == &am65_cpsw_nuss_netdev_ops) {
		struct am65_cpsw_common *common = am65_ndev_to_common(ndev);

		return !common->is_emac_mode;
	}

	return false;
}

static int am65_cpsw_netdevice_port_link(struct net_device *ndev,
					 struct net_device *br_ndev,
					 struct netlink_ext_ack *extack)
{
	struct am65_cpsw_common *common = am65_ndev_to_common(ndev);
	struct am65_cpsw_ndev_priv *priv = am65_ndev_to_priv(ndev);
	int err;

	if (!common->br_members) {
		common->hw_bridge_dev = br_ndev;
	} else {
		/* This is adding the port to a second bridge, this is
		 * unsupported
		 */
		if (common->hw_bridge_dev != br_ndev)
			return -EOPNOTSUPP;
	}

	err = switchdev_bridge_port_offload(ndev, ndev, NULL, NULL, NULL,
					    false, extack);
	if (err)
		return err;

	common->br_members |= BIT(priv->port->port_id);

	am65_cpsw_port_offload_fwd_mark_update(common);

	return NOTIFY_DONE;
}

static void am65_cpsw_netdevice_port_unlink(struct net_device *ndev)
{
	struct am65_cpsw_common *common = am65_ndev_to_common(ndev);
	struct am65_cpsw_ndev_priv *priv = am65_ndev_to_priv(ndev);

	switchdev_bridge_port_unoffload(ndev, NULL, NULL, NULL);

	common->br_members &= ~BIT(priv->port->port_id);

	am65_cpsw_port_offload_fwd_mark_update(common);

	if (!common->br_members)
		common->hw_bridge_dev = NULL;
}

/* netdev notifier */
static int am65_cpsw_netdevice_event(struct notifier_block *unused,
				     unsigned long event, void *ptr)
{
	struct netlink_ext_ack *extack = netdev_notifier_info_to_extack(ptr);
	struct net_device *ndev = netdev_notifier_info_to_dev(ptr);
	struct netdev_notifier_changeupper_info *info;
	int ret = NOTIFY_DONE;

	if (!am65_cpsw_port_dev_check(ndev))
		return NOTIFY_DONE;

	switch (event) {
	case NETDEV_CHANGEUPPER:
		info = ptr;

		if (netif_is_bridge_master(info->upper_dev)) {
			if (info->linking)
				ret = am65_cpsw_netdevice_port_link(ndev,
								    info->upper_dev,
								    extack);
			else
				am65_cpsw_netdevice_port_unlink(ndev);
		}
		break;
	default:
		return NOTIFY_DONE;
	}

	return notifier_from_errno(ret);
}

static int am65_cpsw_register_notifiers(struct am65_cpsw_common *cpsw)
{
	int ret = 0;

	if (AM65_CPSW_IS_CPSW2G(cpsw) ||
	    !IS_REACHABLE(CONFIG_TI_K3_AM65_CPSW_SWITCHDEV))
		return 0;

	cpsw->am65_cpsw_netdevice_nb.notifier_call = &am65_cpsw_netdevice_event;
	ret = register_netdevice_notifier(&cpsw->am65_cpsw_netdevice_nb);
	if (ret) {
		dev_err(cpsw->dev, "can't register netdevice notifier\n");
		return ret;
	}

	ret = am65_cpsw_switchdev_register_notifiers(cpsw);
	if (ret)
		unregister_netdevice_notifier(&cpsw->am65_cpsw_netdevice_nb);

	return ret;
}

static void am65_cpsw_unregister_notifiers(struct am65_cpsw_common *cpsw)
{
	if (AM65_CPSW_IS_CPSW2G(cpsw) ||
	    !IS_REACHABLE(CONFIG_TI_K3_AM65_CPSW_SWITCHDEV))
		return;

	am65_cpsw_switchdev_unregister_notifiers(cpsw);
	unregister_netdevice_notifier(&cpsw->am65_cpsw_netdevice_nb);
}

static const struct devlink_ops am65_cpsw_devlink_ops = {};

static void am65_cpsw_init_stp_ale_entry(struct am65_cpsw_common *cpsw)
{
	cpsw_ale_add_mcast(cpsw->ale, eth_stp_addr, ALE_PORT_HOST, ALE_SUPER, 0,
			   ALE_MCAST_BLOCK_LEARN_FWD);
}

static void am65_cpsw_init_host_port_switch(struct am65_cpsw_common *common)
{
	struct am65_cpsw_host *host = am65_common_get_host(common);

	writel(common->default_vlan, host->port_base + AM65_CPSW_PORT_VLAN_REG_OFFSET);

	am65_cpsw_init_stp_ale_entry(common);

	cpsw_ale_control_set(common->ale, HOST_PORT_NUM, ALE_P0_UNI_FLOOD, 1);
	dev_dbg(common->dev, "Set P0_UNI_FLOOD\n");
	cpsw_ale_control_set(common->ale, HOST_PORT_NUM, ALE_PORT_NOLEARN, 0);
}

static void am65_cpsw_init_host_port_emac(struct am65_cpsw_common *common)
{
	struct am65_cpsw_host *host = am65_common_get_host(common);

	writel(0, host->port_base + AM65_CPSW_PORT_VLAN_REG_OFFSET);

	cpsw_ale_control_set(common->ale, HOST_PORT_NUM, ALE_P0_UNI_FLOOD, 0);
	dev_dbg(common->dev, "unset P0_UNI_FLOOD\n");

	/* learning make no sense in multi-mac mode */
	cpsw_ale_control_set(common->ale, HOST_PORT_NUM, ALE_PORT_NOLEARN, 1);
}

static int am65_cpsw_dl_switch_mode_get(struct devlink *dl, u32 id,
					struct devlink_param_gset_ctx *ctx)
{
	struct am65_cpsw_devlink *dl_priv = devlink_priv(dl);
	struct am65_cpsw_common *common = dl_priv->common;

	dev_dbg(common->dev, "%s id:%u\n", __func__, id);

	if (id != AM65_CPSW_DL_PARAM_SWITCH_MODE)
		return -EOPNOTSUPP;

	ctx->val.vbool = !common->is_emac_mode;

	return 0;
}

static void am65_cpsw_init_port_emac_ale(struct  am65_cpsw_port *port)
{
	struct am65_cpsw_slave_data *slave = &port->slave;
	struct am65_cpsw_common *common = port->common;
	u32 port_mask;

	writel(slave->port_vlan, port->port_base + AM65_CPSW_PORT_VLAN_REG_OFFSET);

	if (slave->mac_only)
		/* enable mac-only mode on port */
		cpsw_ale_control_set(common->ale, port->port_id,
				     ALE_PORT_MACONLY, 1);

	cpsw_ale_control_set(common->ale, port->port_id, ALE_PORT_NOLEARN, 1);

	port_mask = BIT(port->port_id) | ALE_PORT_HOST;

	cpsw_ale_add_ucast(common->ale, port->ndev->dev_addr,
			   HOST_PORT_NUM, ALE_SECURE, slave->port_vlan);
	cpsw_ale_add_mcast(common->ale, port->ndev->broadcast,
			   port_mask, ALE_VLAN, slave->port_vlan, ALE_MCAST_FWD_2);
}

static void am65_cpsw_init_port_switch_ale(struct am65_cpsw_port *port)
{
	struct am65_cpsw_slave_data *slave = &port->slave;
	struct am65_cpsw_common *cpsw = port->common;
	u32 port_mask;

	cpsw_ale_control_set(cpsw->ale, port->port_id,
			     ALE_PORT_NOLEARN, 0);

	cpsw_ale_add_ucast(cpsw->ale, port->ndev->dev_addr,
			   HOST_PORT_NUM, ALE_SECURE | ALE_BLOCKED | ALE_VLAN,
			   slave->port_vlan);

	port_mask = BIT(port->port_id) | ALE_PORT_HOST;

	cpsw_ale_add_mcast(cpsw->ale, port->ndev->broadcast,
			   port_mask, ALE_VLAN, slave->port_vlan,
			   ALE_MCAST_FWD_2);

	writel(slave->port_vlan, port->port_base + AM65_CPSW_PORT_VLAN_REG_OFFSET);

	cpsw_ale_control_set(cpsw->ale, port->port_id,
			     ALE_PORT_MACONLY, 0);
}

static int am65_cpsw_dl_switch_mode_set(struct devlink *dl, u32 id,
					struct devlink_param_gset_ctx *ctx,
					struct netlink_ext_ack *extack)
{
	struct am65_cpsw_devlink *dl_priv = devlink_priv(dl);
	struct am65_cpsw_common *cpsw = dl_priv->common;
	bool switch_en = ctx->val.vbool;
	bool if_running = false;
	int i;

	dev_dbg(cpsw->dev, "%s id:%u\n", __func__, id);

	if (id != AM65_CPSW_DL_PARAM_SWITCH_MODE)
		return -EOPNOTSUPP;

	if (switch_en == !cpsw->is_emac_mode)
		return 0;

	if (!switch_en && cpsw->br_members) {
		dev_err(cpsw->dev, "Remove ports from bridge before disabling switch mode\n");
		return -EINVAL;
	}

	rtnl_lock();

	cpsw->is_emac_mode = !switch_en;

	for (i = 0; i < cpsw->port_num; i++) {
		struct net_device *sl_ndev = cpsw->ports[i].ndev;

		if (!sl_ndev || !netif_running(sl_ndev))
			continue;

		if_running = true;
	}

	if (!if_running) {
		/* all ndevs are down */
		for (i = 0; i < cpsw->port_num; i++) {
			struct net_device *sl_ndev = cpsw->ports[i].ndev;
			struct am65_cpsw_slave_data *slave;

			if (!sl_ndev)
				continue;

			slave = am65_ndev_to_slave(sl_ndev);
			if (switch_en)
				slave->port_vlan = cpsw->default_vlan;
			else
				slave->port_vlan = 0;
		}

		goto exit;
	}

	cpsw_ale_control_set(cpsw->ale, 0, ALE_BYPASS, 1);
	/* clean up ALE table */
	cpsw_ale_control_set(cpsw->ale, HOST_PORT_NUM, ALE_CLEAR, 1);
	cpsw_ale_control_get(cpsw->ale, HOST_PORT_NUM, ALE_AGEOUT);

	if (switch_en) {
		dev_info(cpsw->dev, "Enable switch mode\n");

		am65_cpsw_init_host_port_switch(cpsw);

		for (i = 0; i < cpsw->port_num; i++) {
			struct net_device *sl_ndev = cpsw->ports[i].ndev;
			struct am65_cpsw_slave_data *slave;
			struct am65_cpsw_port *port;

			if (!sl_ndev)
				continue;

			port = am65_ndev_to_port(sl_ndev);
			slave = am65_ndev_to_slave(sl_ndev);
			slave->port_vlan = cpsw->default_vlan;

			if (netif_running(sl_ndev))
				am65_cpsw_init_port_switch_ale(port);
		}

	} else {
		dev_info(cpsw->dev, "Disable switch mode\n");

		am65_cpsw_init_host_port_emac(cpsw);

		for (i = 0; i < cpsw->port_num; i++) {
			struct net_device *sl_ndev = cpsw->ports[i].ndev;
			struct am65_cpsw_port *port;

			if (!sl_ndev)
				continue;

			port = am65_ndev_to_port(sl_ndev);
			port->slave.port_vlan = 0;
			if (netif_running(sl_ndev))
				am65_cpsw_init_port_emac_ale(port);
		}
	}
	cpsw_ale_control_set(cpsw->ale, HOST_PORT_NUM, ALE_BYPASS, 0);
exit:
	rtnl_unlock();

	return 0;
}

static const struct devlink_param am65_cpsw_devlink_params[] = {
	DEVLINK_PARAM_DRIVER(AM65_CPSW_DL_PARAM_SWITCH_MODE, "switch_mode",
			     DEVLINK_PARAM_TYPE_BOOL,
			     BIT(DEVLINK_PARAM_CMODE_RUNTIME),
			     am65_cpsw_dl_switch_mode_get,
			     am65_cpsw_dl_switch_mode_set, NULL),
};

static int am65_cpsw_nuss_register_devlink(struct am65_cpsw_common *common)
{
	struct devlink_port_attrs attrs = {};
	struct am65_cpsw_devlink *dl_priv;
	struct device *dev = common->dev;
	struct devlink_port *dl_port;
	struct am65_cpsw_port *port;
	int ret = 0;
	int i;

	common->devlink =
		devlink_alloc(&am65_cpsw_devlink_ops, sizeof(*dl_priv), dev);
	if (!common->devlink)
		return -ENOMEM;

	dl_priv = devlink_priv(common->devlink);
	dl_priv->common = common;

	/* Provide devlink hook to switch mode when multiple external ports
	 * are present NUSS switchdev driver is enabled.
	 */
	if (!AM65_CPSW_IS_CPSW2G(common) &&
	    IS_ENABLED(CONFIG_TI_K3_AM65_CPSW_SWITCHDEV)) {
		ret = devlink_params_register(common->devlink,
					      am65_cpsw_devlink_params,
					      ARRAY_SIZE(am65_cpsw_devlink_params));
		if (ret) {
			dev_err(dev, "devlink params reg fail ret:%d\n", ret);
			goto dl_unreg;
		}
	}

	for (i = 1; i <= common->port_num; i++) {
		port = am65_common_get_port(common, i);
		dl_port = &port->devlink_port;

		if (port->ndev)
			attrs.flavour = DEVLINK_PORT_FLAVOUR_PHYSICAL;
		else
			attrs.flavour = DEVLINK_PORT_FLAVOUR_UNUSED;
		attrs.phys.port_number = port->port_id;
		attrs.switch_id.id_len = sizeof(resource_size_t);
		memcpy(attrs.switch_id.id, common->switch_id, attrs.switch_id.id_len);
		devlink_port_attrs_set(dl_port, &attrs);

		ret = devlink_port_register(common->devlink, dl_port, port->port_id);
		if (ret) {
			dev_err(dev, "devlink_port reg fail for port %d, ret:%d\n",
				port->port_id, ret);
			goto dl_port_unreg;
		}
	}
	devlink_register(common->devlink);
	return ret;

dl_port_unreg:
	for (i = i - 1; i >= 1; i--) {
		port = am65_common_get_port(common, i);
		dl_port = &port->devlink_port;

		devlink_port_unregister(dl_port);
	}
dl_unreg:
	devlink_free(common->devlink);
	return ret;
}

static void am65_cpsw_unregister_devlink(struct am65_cpsw_common *common)
{
	struct devlink_port *dl_port;
	struct am65_cpsw_port *port;
	int i;

	devlink_unregister(common->devlink);

	for (i = 1; i <= common->port_num; i++) {
		port = am65_common_get_port(common, i);
		dl_port = &port->devlink_port;

		devlink_port_unregister(dl_port);
	}

	if (!AM65_CPSW_IS_CPSW2G(common) &&
	    IS_ENABLED(CONFIG_TI_K3_AM65_CPSW_SWITCHDEV))
		devlink_params_unregister(common->devlink,
					  am65_cpsw_devlink_params,
					  ARRAY_SIZE(am65_cpsw_devlink_params));

	devlink_free(common->devlink);
}

static int am65_cpsw_nuss_register_ndevs(struct am65_cpsw_common *common)
{
	struct am65_cpsw_rx_chn *rx_chan = &common->rx_chns;
	struct am65_cpsw_tx_chn *tx_chan = common->tx_chns;
	struct device *dev = common->dev;
	struct am65_cpsw_port *port;
	int ret = 0, i;

	/* init tx channels */
	ret = am65_cpsw_nuss_init_tx_chns(common);
	if (ret)
		return ret;
	ret = am65_cpsw_nuss_init_rx_chns(common);
	if (ret)
		return ret;

	/* The DMA Channels are not guaranteed to be in a clean state.
	 * Reset and disable them to ensure that they are back to the
	 * clean state and ready to be used.
	 */
	for (i = 0; i < common->tx_ch_num; i++) {
		k3_udma_glue_reset_tx_chn(tx_chan[i].tx_chn, &tx_chan[i],
					  am65_cpsw_nuss_tx_cleanup);
		k3_udma_glue_disable_tx_chn(tx_chan[i].tx_chn);
	}

	for (i = 0; i < AM65_CPSW_MAX_RX_FLOWS; i++)
		k3_udma_glue_reset_rx_chn(rx_chan->rx_chn, i, rx_chan,
					  am65_cpsw_nuss_rx_cleanup, !!i);

	k3_udma_glue_disable_rx_chn(rx_chan->rx_chn);

	ret = am65_cpsw_nuss_register_devlink(common);
	if (ret)
		return ret;

	for (i = 0; i < common->port_num; i++) {
		port = &common->ports[i];

		if (!port->ndev)
			continue;

		SET_NETDEV_DEVLINK_PORT(port->ndev, &port->devlink_port);

		ret = register_netdev(port->ndev);
		if (ret) {
			dev_err(dev, "error registering slave net device%i %d\n",
				i, ret);
			goto err_cleanup_ndev;
		}
	}

	ret = am65_cpsw_register_notifiers(common);
	if (ret)
		goto err_cleanup_ndev;

	/* can't auto unregister ndev using devm_add_action() due to
	 * devres release sequence in DD core for DMA
	 */

	return 0;

err_cleanup_ndev:
	am65_cpsw_nuss_cleanup_ndev(common);
	am65_cpsw_unregister_devlink(common);

	return ret;
}

int am65_cpsw_nuss_update_tx_chns(struct am65_cpsw_common *common, int num_tx)
{
	int ret;

	common->tx_ch_num = num_tx;
	ret = am65_cpsw_nuss_init_tx_chns(common);

	return ret;
}

struct am65_cpsw_soc_pdata {
	u32	quirks_dis;
};

static const struct am65_cpsw_soc_pdata am65x_soc_sr2_0 = {
	.quirks_dis = AM65_CPSW_QUIRK_I2027_NO_TX_CSUM,
};

static const struct soc_device_attribute am65_cpsw_socinfo[] = {
	{ .family = "AM65X",
	  .revision = "SR2.0",
	  .data = &am65x_soc_sr2_0
	},
	{/* sentinel */}
};

static const struct am65_cpsw_pdata am65x_sr1_0 = {
	.quirks = AM65_CPSW_QUIRK_I2027_NO_TX_CSUM,
	.ale_dev_id = "am65x-cpsw2g",
	.fdqring_mode = K3_RINGACC_RING_MODE_MESSAGE,
};

static const struct am65_cpsw_pdata j721e_pdata = {
	.quirks = 0,
	.ale_dev_id = "am65x-cpsw2g",
	.fdqring_mode = K3_RINGACC_RING_MODE_MESSAGE,
};

static const struct am65_cpsw_pdata am64x_cpswxg_pdata = {
	.quirks = AM64_CPSW_QUIRK_DMA_RX_TDOWN_IRQ,
	.ale_dev_id = "am64-cpswxg",
	.fdqring_mode = K3_RINGACC_RING_MODE_RING,
};

static const struct am65_cpsw_pdata j7200_cpswxg_pdata = {
	.quirks = 0,
	.ale_dev_id = "am64-cpswxg",
	.fdqring_mode = K3_RINGACC_RING_MODE_RING,
	.extra_modes = BIT(PHY_INTERFACE_MODE_QSGMII) | BIT(PHY_INTERFACE_MODE_SGMII),
};

static const struct am65_cpsw_pdata j721e_cpswxg_pdata = {
	.quirks = 0,
	.ale_dev_id = "am64-cpswxg",
	.fdqring_mode = K3_RINGACC_RING_MODE_MESSAGE,
	.extra_modes = BIT(PHY_INTERFACE_MODE_QSGMII) | BIT(PHY_INTERFACE_MODE_SGMII),
};

static const struct am65_cpsw_pdata j784s4_cpswxg_pdata = {
	.quirks = 0,
	.ale_dev_id = "am64-cpswxg",
	.fdqring_mode = K3_RINGACC_RING_MODE_MESSAGE,
	.extra_modes = BIT(PHY_INTERFACE_MODE_QSGMII) | BIT(PHY_INTERFACE_MODE_SGMII) |
		       BIT(PHY_INTERFACE_MODE_USXGMII),
};

static const struct of_device_id am65_cpsw_nuss_of_mtable[] = {
	{ .compatible = "ti,am654-cpsw-nuss", .data = &am65x_sr1_0},
	{ .compatible = "ti,j721e-cpsw-nuss", .data = &j721e_pdata},
	{ .compatible = "ti,am642-cpsw-nuss", .data = &am64x_cpswxg_pdata},
	{ .compatible = "ti,j7200-cpswxg-nuss", .data = &j7200_cpswxg_pdata},
	{ .compatible = "ti,j721e-cpswxg-nuss", .data = &j721e_cpswxg_pdata},
	{ .compatible = "ti,j784s4-cpswxg-nuss", .data = &j784s4_cpswxg_pdata},
	{ /* sentinel */ },
};
MODULE_DEVICE_TABLE(of, am65_cpsw_nuss_of_mtable);

static void am65_cpsw_nuss_apply_socinfo(struct am65_cpsw_common *common)
{
	const struct soc_device_attribute *soc;

	soc = soc_device_match(am65_cpsw_socinfo);
	if (soc && soc->data) {
		const struct am65_cpsw_soc_pdata *socdata = soc->data;

		/* disable quirks */
		common->pdata.quirks &= ~socdata->quirks_dis;
	}
}

static int am65_cpsw_nuss_probe(struct platform_device *pdev)
{
	struct cpsw_ale_params ale_params = { 0 };
	const struct of_device_id *of_id;
	struct device *dev = &pdev->dev;
	struct am65_cpsw_common *common;
	struct device_node *node;
	struct resource *res;
	struct clk *clk;
	int ale_entries;
	u64 id_temp;
	int ret, i;

	common = devm_kzalloc(dev, sizeof(struct am65_cpsw_common), GFP_KERNEL);
	if (!common)
		return -ENOMEM;
	common->dev = dev;

	of_id = of_match_device(am65_cpsw_nuss_of_mtable, dev);
	if (!of_id)
		return -EINVAL;
	common->pdata = *(const struct am65_cpsw_pdata *)of_id->data;

	am65_cpsw_nuss_apply_socinfo(common);

	res = platform_get_resource_byname(pdev, IORESOURCE_MEM, "cpsw_nuss");
	common->ss_base = devm_ioremap_resource(&pdev->dev, res);
	if (IS_ERR(common->ss_base))
		return PTR_ERR(common->ss_base);
	common->cpsw_base = common->ss_base + AM65_CPSW_CPSW_NU_BASE;
	/* Use device's physical base address as switch id */
	id_temp = cpu_to_be64(res->start);
	memcpy(common->switch_id, &id_temp, sizeof(res->start));

	node = of_get_child_by_name(dev->of_node, "ethernet-ports");
	if (!node)
		return -ENOENT;
	common->port_num = of_get_child_count(node);
	of_node_put(node);
	if (common->port_num < 1 || common->port_num > AM65_CPSW_MAX_PORTS)
		return -ENOENT;

	common->rx_flow_id_base = -1;
	init_completion(&common->tdown_complete);
	common->tx_ch_num = AM65_CPSW_DEFAULT_TX_CHNS;
	common->pf_p0_rx_ptype_rrobin = false;
	common->default_vlan = 1;

	common->ports = devm_kcalloc(dev, common->port_num,
				     sizeof(*common->ports),
				     GFP_KERNEL);
	if (!common->ports)
		return -ENOMEM;

	clk = devm_clk_get(dev, "fck");
	if (IS_ERR(clk))
		return dev_err_probe(dev, PTR_ERR(clk), "getting fck clock\n");
	common->bus_freq = clk_get_rate(clk);

	pm_runtime_enable(dev);
	ret = pm_runtime_resume_and_get(dev);
	if (ret < 0) {
		pm_runtime_disable(dev);
		return ret;
	}

	node = of_get_child_by_name(dev->of_node, "mdio");
	if (!node) {
		dev_warn(dev, "MDIO node not found\n");
	} else if (of_device_is_available(node)) {
		struct platform_device *mdio_pdev;

		mdio_pdev = of_platform_device_create(node, NULL, dev);
		if (!mdio_pdev) {
			ret = -ENODEV;
			goto err_pm_clear;
		}

		common->mdio_dev =  &mdio_pdev->dev;
	}
	of_node_put(node);

	am65_cpsw_nuss_get_ver(common);

	ret = am65_cpsw_nuss_init_host_p(common);
	if (ret)
		goto err_of_clear;

	ret = am65_cpsw_nuss_init_slave_ports(common);
	if (ret)
		goto err_of_clear;

	/* init common data */
	ale_params.dev = dev;
	ale_params.ale_ageout = AM65_CPSW_ALE_AGEOUT_DEFAULT;
	ale_params.ale_ports = common->port_num + 1;
	ale_params.ale_regs = common->cpsw_base + AM65_CPSW_NU_ALE_BASE;
	ale_params.dev_id = common->pdata.ale_dev_id;
	ale_params.bus_freq = common->bus_freq;

	common->ale = cpsw_ale_create(&ale_params);
	if (IS_ERR(common->ale)) {
		dev_err(dev, "error initializing ale engine\n");
		ret = PTR_ERR(common->ale);
		goto err_of_clear;
	}

	ale_entries = common->ale->params.ale_entries;
	common->ale_context = devm_kzalloc(dev,
					   ale_entries * ALE_ENTRY_WORDS * sizeof(u32),
					   GFP_KERNEL);
	ret = am65_cpsw_init_cpts(common);
	if (ret)
		goto err_of_clear;

	/* init ports */
	for (i = 0; i < common->port_num; i++)
		am65_cpsw_nuss_slave_disable_unused(&common->ports[i]);

	dev_set_drvdata(dev, common);

	common->is_emac_mode = true;

	ret = am65_cpsw_nuss_init_ndevs(common);
	if (ret)
		goto err_free_phylink;

	ret = am65_cpsw_nuss_register_ndevs(common);
	if (ret)
		goto err_free_phylink;

	pm_runtime_put(dev);
	return 0;

err_free_phylink:
	am65_cpsw_nuss_phylink_cleanup(common);
	am65_cpts_release(common->cpts);
err_of_clear:
	if (common->mdio_dev)
		of_platform_device_destroy(common->mdio_dev, NULL);
err_pm_clear:
	pm_runtime_put_sync(dev);
	pm_runtime_disable(dev);
	return ret;
}

static void am65_cpsw_nuss_remove(struct platform_device *pdev)
{
	struct device *dev = &pdev->dev;
	struct am65_cpsw_common *common;
	int ret;

	common = dev_get_drvdata(dev);

	ret = pm_runtime_resume_and_get(&pdev->dev);
	if (ret < 0) {
		/* Note, if this error path is taken, we're leaking some
		 * resources.
		 */
		dev_err(&pdev->dev, "Failed to resume device (%pe)\n",
			ERR_PTR(ret));
		return;
	}

	am65_cpsw_unregister_devlink(common);
	am65_cpsw_unregister_notifiers(common);

	/* must unregister ndevs here because DD release_driver routine calls
	 * dma_deconfigure(dev) before devres_release_all(dev)
	 */
	am65_cpsw_nuss_cleanup_ndev(common);
	am65_cpsw_nuss_phylink_cleanup(common);
	am65_cpts_release(common->cpts);
	am65_cpsw_disable_serdes_phy(common);

	if (common->mdio_dev)
		of_platform_device_destroy(common->mdio_dev, NULL);

	pm_runtime_put_sync(&pdev->dev);
	pm_runtime_disable(&pdev->dev);
}

static int am65_cpsw_nuss_suspend(struct device *dev)
{
	struct am65_cpsw_common *common = dev_get_drvdata(dev);
	struct am65_cpsw_host *host_p = am65_common_get_host(common);
	struct am65_cpsw_port *port;
	struct net_device *ndev;
	int i, ret;

	cpsw_ale_dump(common->ale, common->ale_context);
	host_p->vid_context = readl(host_p->port_base + AM65_CPSW_PORT_VLAN_REG_OFFSET);
	for (i = 0; i < common->port_num; i++) {
		port = &common->ports[i];
		ndev = port->ndev;

		if (!ndev)
			continue;

		port->vid_context = readl(port->port_base + AM65_CPSW_PORT_VLAN_REG_OFFSET);
		netif_device_detach(ndev);
		if (netif_running(ndev)) {
			rtnl_lock();
			ret = am65_cpsw_nuss_ndo_slave_stop(ndev);
			rtnl_unlock();
			if (ret < 0) {
				netdev_err(ndev, "failed to stop: %d", ret);
				return ret;
			}
		}
	}

	am65_cpts_suspend(common->cpts);

	am65_cpsw_nuss_remove_rx_chns(common);
	am65_cpsw_nuss_remove_tx_chns(common);

	return 0;
}

static int am65_cpsw_nuss_resume(struct device *dev)
{
	struct am65_cpsw_common *common = dev_get_drvdata(dev);
	struct am65_cpsw_host *host_p = am65_common_get_host(common);
	struct am65_cpsw_port *port;
	struct net_device *ndev;
	int i, ret;

	ret = am65_cpsw_nuss_init_tx_chns(common);
	if (ret)
		return ret;
	ret = am65_cpsw_nuss_init_rx_chns(common);
	if (ret)
		return ret;

	/* If RX IRQ was disabled before suspend, keep it disabled */
	if (common->rx_irq_disabled)
		disable_irq(common->rx_chns.irq);

	am65_cpts_resume(common->cpts);

	for (i = 0; i < common->port_num; i++) {
		port = &common->ports[i];
		ndev = port->ndev;

		if (!ndev)
			continue;

		if (netif_running(ndev)) {
			rtnl_lock();
			ret = am65_cpsw_nuss_ndo_slave_open(ndev);
			rtnl_unlock();
			if (ret < 0) {
				netdev_err(ndev, "failed to start: %d", ret);
				return ret;
			}
		}

		netif_device_attach(ndev);
		writel(port->vid_context, port->port_base + AM65_CPSW_PORT_VLAN_REG_OFFSET);
	}

	writel(host_p->vid_context, host_p->port_base + AM65_CPSW_PORT_VLAN_REG_OFFSET);
	cpsw_ale_restore(common->ale, common->ale_context);

	return 0;
}

static const struct dev_pm_ops am65_cpsw_nuss_dev_pm_ops = {
	SYSTEM_SLEEP_PM_OPS(am65_cpsw_nuss_suspend, am65_cpsw_nuss_resume)
};

static struct platform_driver am65_cpsw_nuss_driver = {
	.driver = {
		.name	 = AM65_CPSW_DRV_NAME,
		.of_match_table = am65_cpsw_nuss_of_mtable,
		.pm = &am65_cpsw_nuss_dev_pm_ops,
	},
	.probe = am65_cpsw_nuss_probe,
	.remove_new = am65_cpsw_nuss_remove,
};

module_platform_driver(am65_cpsw_nuss_driver);

MODULE_LICENSE("GPL v2");
MODULE_AUTHOR("Grygorii Strashko <grygorii.strashko@ti.com>");
MODULE_DESCRIPTION("TI AM65 CPSW Ethernet driver");<|MERGE_RESOLUTION|>--- conflicted
+++ resolved
@@ -151,8 +151,6 @@
 
 #define AM65_CPSW_DEFAULT_TX_CHNS	8
 
-<<<<<<< HEAD
-=======
 /* CPPI streaming packet interface */
 #define AM65_CPSW_CPPI_TX_FLOW_ID  0x3FFF
 #define AM65_CPSW_CPPI_TX_PKT_TYPE 0x7
@@ -165,7 +163,6 @@
 /* Include headroom compatible with both skb and xdpf */
 #define AM65_CPSW_HEADROOM (max(NET_SKB_PAD, XDP_PACKET_HEADROOM) + NET_IP_ALIGN)
 
->>>>>>> 0c383648
 static void am65_cpsw_port_set_sl_mac(struct am65_cpsw_port *slave,
 				      const u8 *dev_addr)
 {
@@ -398,8 +395,6 @@
 static void am65_cpsw_init_port_switch_ale(struct am65_cpsw_port *port);
 static void am65_cpsw_init_port_emac_ale(struct am65_cpsw_port *port);
 
-<<<<<<< HEAD
-=======
 static void am65_cpsw_destroy_xdp_rxqs(struct am65_cpsw_common *common)
 {
 	struct am65_cpsw_rx_chn *rx_chn = &common->rx_chns;
@@ -510,28 +505,10 @@
 	rx_chn->pages[desc_idx] = NULL;
 }
 
->>>>>>> 0c383648
 static void am65_cpsw_nuss_rx_cleanup(void *data, dma_addr_t desc_dma)
 {
 	struct am65_cpsw_rx_chn *rx_chn = data;
 	struct cppi5_host_desc_t *desc_rx;
-<<<<<<< HEAD
-	struct sk_buff *skb;
-	dma_addr_t buf_dma;
-	u32 buf_dma_len;
-	void **swdata;
-
-	desc_rx = k3_cppi_desc_pool_dma2virt(rx_chn->desc_pool, desc_dma);
-	swdata = cppi5_hdesc_get_swdata(desc_rx);
-	skb = *swdata;
-	cppi5_hdesc_get_obuf(desc_rx, &buf_dma, &buf_dma_len);
-	k3_udma_glue_rx_cppi5_to_dma_addr(rx_chn->rx_chn, &buf_dma);
-
-	dma_unmap_single(rx_chn->dma_dev, buf_dma, buf_dma_len, DMA_FROM_DEVICE);
-	k3_cppi_desc_pool_free(rx_chn->desc_pool, desc_rx);
-
-	dev_kfree_skb_any(skb);
-=======
 	dma_addr_t buf_dma;
 	u32 buf_dma_len;
 	void *page_addr;
@@ -549,7 +526,6 @@
 	desc_idx = am65_cpsw_nuss_desc_idx(rx_chn->desc_pool, desc_rx,
 					   rx_chn->dsize_log2);
 	am65_cpsw_put_page(rx_chn, virt_to_page(page_addr), false, desc_idx);
->>>>>>> 0c383648
 }
 
 static void am65_cpsw_nuss_xmit_free(struct am65_cpsw_tx_chn *tx_chn,
@@ -602,13 +578,6 @@
 	dev_kfree_skb_any(skb);
 }
 
-<<<<<<< HEAD
-static int am65_cpsw_nuss_common_open(struct am65_cpsw_common *common)
-{
-	struct am65_cpsw_host *host_p = am65_common_get_host(common);
-	int port_idx, i, ret, tx;
-	struct sk_buff *skb;
-=======
 static struct sk_buff *am65_cpsw_build_skb(void *page_addr,
 					   struct net_device *ndev,
 					   unsigned int len)
@@ -633,7 +602,6 @@
 	struct am65_cpsw_rx_chn *rx_chn = &common->rx_chns;
 	struct am65_cpsw_tx_chn *tx_chn = common->tx_chns;
 	int port_idx, i, ret, tx;
->>>>>>> 0c383648
 	u32 val, port_mask;
 	struct page *page;
 
@@ -695,15 +663,6 @@
 
 	am65_cpsw_qos_tx_p0_rate_init(common);
 
-<<<<<<< HEAD
-	for (i = 0; i < common->rx_chns.descs_num; i++) {
-		skb = __netdev_alloc_skb_ip_align(NULL,
-						  AM65_CPSW_MAX_PACKET_SIZE,
-						  GFP_KERNEL);
-		if (!skb) {
-			ret = -ENOMEM;
-			dev_err(common->dev, "cannot allocate skb\n");
-=======
 	ret = am65_cpsw_create_xdp_rxqs(common);
 	if (ret) {
 		dev_err(common->dev, "Failed to create XDP rx queues\n");
@@ -714,7 +673,6 @@
 		page = page_pool_dev_alloc_pages(rx_chn->page_pool);
 		if (!page) {
 			ret = -ENOMEM;
->>>>>>> 0c383648
 			if (i)
 				goto fail_rx;
 
@@ -727,11 +685,7 @@
 			dev_err(common->dev,
 				"cannot submit page to channel rx: %d\n",
 				ret);
-<<<<<<< HEAD
-			kfree_skb(skb);
-=======
 			am65_cpsw_put_page(rx_chn, page, false, i);
->>>>>>> 0c383648
 			if (i)
 				goto fail_rx;
 
@@ -739,33 +693,21 @@
 		}
 	}
 
-<<<<<<< HEAD
-	ret = k3_udma_glue_enable_rx_chn(common->rx_chns.rx_chn);
-=======
 	ret = k3_udma_glue_enable_rx_chn(rx_chn->rx_chn);
->>>>>>> 0c383648
 	if (ret) {
 		dev_err(common->dev, "couldn't enable rx chn: %d\n", ret);
 		goto fail_rx;
 	}
 
 	for (tx = 0; tx < common->tx_ch_num; tx++) {
-<<<<<<< HEAD
-		ret = k3_udma_glue_enable_tx_chn(common->tx_chns[tx].tx_chn);
-=======
 		ret = k3_udma_glue_enable_tx_chn(tx_chn[tx].tx_chn);
->>>>>>> 0c383648
 		if (ret) {
 			dev_err(common->dev, "couldn't enable tx chn %d: %d\n",
 				tx, ret);
 			tx--;
 			goto fail_tx;
 		}
-<<<<<<< HEAD
-		napi_enable(&common->tx_chns[tx].napi_tx);
-=======
 		napi_enable(&tx_chn[tx].napi_tx);
->>>>>>> 0c383648
 	}
 
 	napi_enable(&common->napi_rx);
@@ -779,18 +721,6 @@
 
 fail_tx:
 	while (tx >= 0) {
-<<<<<<< HEAD
-		napi_disable(&common->tx_chns[tx].napi_tx);
-		k3_udma_glue_disable_tx_chn(common->tx_chns[tx].tx_chn);
-		tx--;
-	}
-
-	k3_udma_glue_disable_rx_chn(common->rx_chns.rx_chn);
-
-fail_rx:
-	k3_udma_glue_reset_rx_chn(common->rx_chns.rx_chn, 0,
-				  &common->rx_chns,
-=======
 		napi_disable(&tx_chn[tx].napi_tx);
 		k3_udma_glue_disable_tx_chn(tx_chn[tx].tx_chn);
 		tx--;
@@ -800,7 +730,6 @@
 
 fail_rx:
 	k3_udma_glue_reset_rx_chn(rx_chn->rx_chn, 0, rx_chn,
->>>>>>> 0c383648
 				  am65_cpsw_nuss_rx_cleanup, 0);
 	return ret;
 }
@@ -831,13 +760,8 @@
 	if (!i)
 		dev_err(common->dev, "tx timeout\n");
 	for (i = 0; i < common->tx_ch_num; i++) {
-<<<<<<< HEAD
-		napi_disable(&common->tx_chns[i].napi_tx);
-		hrtimer_cancel(&common->tx_chns[i].tx_hrtimer);
-=======
 		napi_disable(&tx_chn[i].napi_tx);
 		hrtimer_cancel(&tx_chn[i].tx_hrtimer);
->>>>>>> 0c383648
 	}
 
 	for (i = 0; i < common->tx_ch_num; i++) {
@@ -992,9 +916,6 @@
 	return ret;
 }
 
-<<<<<<< HEAD
-static void am65_cpsw_nuss_rx_ts(struct sk_buff *skb, u32 *psdata)
-=======
 static int am65_cpsw_xdp_tx_frame(struct net_device *ndev,
 				  struct am65_cpsw_tx_chn *tx_chn,
 				  struct xdp_frame *xdpf,
@@ -1073,7 +994,6 @@
 			     struct am65_cpsw_port *port,
 			     struct xdp_buff *xdp,
 			     int desc_idx, int cpu, int *len)
->>>>>>> 0c383648
 {
 	struct am65_cpsw_rx_chn *rx_chn = &common->rx_chns;
 	struct net_device *ndev = port->ndev;
