--- conflicted
+++ resolved
@@ -105,10 +105,7 @@
 	 * @pat_index: The pat index to use when encoding the PTEs for this vma.
 	 */
 	u16 pat_index;
-};
-
-<<<<<<< HEAD
-=======
+
 	/**
 	 * @ufence: The user fence that was provided with MAP.
 	 * Needs to be signalled before UNMAP can be processed.
@@ -116,7 +113,6 @@
 	struct xe_user_fence *ufence;
 };
 
->>>>>>> 9a8b202f
 /**
  * struct xe_userptr_vma - A userptr vma subclass
  * @vma: The vma.
