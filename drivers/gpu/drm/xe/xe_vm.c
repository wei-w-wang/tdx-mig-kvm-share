// SPDX-License-Identifier: MIT
/*
 * Copyright © 2021 Intel Corporation
 */

#include "xe_vm.h"

#include <linux/dma-fence-array.h>
#include <linux/nospec.h>

#include <drm/drm_exec.h>
#include <drm/drm_print.h>
#include <drm/ttm/ttm_execbuf_util.h>
#include <drm/ttm/ttm_tt.h>
#include <drm/xe_drm.h>
#include <linux/ascii85.h>
#include <linux/delay.h>
#include <linux/kthread.h>
#include <linux/mm.h>
#include <linux/swap.h>

#include <generated/xe_wa_oob.h>

#include "regs/xe_gtt_defs.h"
#include "xe_assert.h"
#include "xe_bo.h"
#include "xe_device.h"
#include "xe_drm_client.h"
#include "xe_exec_queue.h"
#include "xe_gt_pagefault.h"
#include "xe_gt_tlb_invalidation.h"
#include "xe_migrate.h"
#include "xe_pat.h"
#include "xe_pm.h"
#include "xe_preempt_fence.h"
#include "xe_pt.h"
#include "xe_res_cursor.h"
#include "xe_sync.h"
#include "xe_trace_bo.h"
#include "xe_wa.h"
#include "xe_hmm.h"

static struct drm_gem_object *xe_vm_obj(struct xe_vm *vm)
{
	return vm->gpuvm.r_obj;
}

/**
 * xe_vma_userptr_check_repin() - Advisory check for repin needed
 * @uvma: The userptr vma
 *
 * Check if the userptr vma has been invalidated since last successful
 * repin. The check is advisory only and can the function can be called
 * without the vm->userptr.notifier_lock held. There is no guarantee that the
 * vma userptr will remain valid after a lockless check, so typically
 * the call needs to be followed by a proper check under the notifier_lock.
 *
 * Return: 0 if userptr vma is valid, -EAGAIN otherwise; repin recommended.
 */
int xe_vma_userptr_check_repin(struct xe_userptr_vma *uvma)
{
	return mmu_interval_check_retry(&uvma->userptr.notifier,
					uvma->userptr.notifier_seq) ?
		-EAGAIN : 0;
}

int xe_vma_userptr_pin_pages(struct xe_userptr_vma *uvma)
{
	struct xe_vma *vma = &uvma->vma;
	struct xe_vm *vm = xe_vma_vm(vma);
	struct xe_device *xe = vm->xe;

	lockdep_assert_held(&vm->lock);
	xe_assert(xe, xe_vma_is_userptr(vma));

	return xe_hmm_userptr_populate_range(uvma, false);
}

static bool preempt_fences_waiting(struct xe_vm *vm)
{
	struct xe_exec_queue *q;

	lockdep_assert_held(&vm->lock);
	xe_vm_assert_held(vm);

	list_for_each_entry(q, &vm->preempt.exec_queues, lr.link) {
		if (!q->lr.pfence ||
		    test_bit(DMA_FENCE_FLAG_ENABLE_SIGNAL_BIT,
			     &q->lr.pfence->flags)) {
			return true;
		}
	}

	return false;
}

static void free_preempt_fences(struct list_head *list)
{
	struct list_head *link, *next;

	list_for_each_safe(link, next, list)
		xe_preempt_fence_free(to_preempt_fence_from_link(link));
}

static int alloc_preempt_fences(struct xe_vm *vm, struct list_head *list,
				unsigned int *count)
{
	lockdep_assert_held(&vm->lock);
	xe_vm_assert_held(vm);

	if (*count >= vm->preempt.num_exec_queues)
		return 0;

	for (; *count < vm->preempt.num_exec_queues; ++(*count)) {
		struct xe_preempt_fence *pfence = xe_preempt_fence_alloc();

		if (IS_ERR(pfence))
			return PTR_ERR(pfence);

		list_move_tail(xe_preempt_fence_link(pfence), list);
	}

	return 0;
}

static int wait_for_existing_preempt_fences(struct xe_vm *vm)
{
	struct xe_exec_queue *q;

	xe_vm_assert_held(vm);

	list_for_each_entry(q, &vm->preempt.exec_queues, lr.link) {
		if (q->lr.pfence) {
			long timeout = dma_fence_wait(q->lr.pfence, false);

			/* Only -ETIME on fence indicates VM needs to be killed */
			if (timeout < 0 || q->lr.pfence->error == -ETIME)
				return -ETIME;

			dma_fence_put(q->lr.pfence);
			q->lr.pfence = NULL;
		}
	}

	return 0;
}

static bool xe_vm_is_idle(struct xe_vm *vm)
{
	struct xe_exec_queue *q;

	xe_vm_assert_held(vm);
	list_for_each_entry(q, &vm->preempt.exec_queues, lr.link) {
		if (!xe_exec_queue_is_idle(q))
			return false;
	}

	return true;
}

static void arm_preempt_fences(struct xe_vm *vm, struct list_head *list)
{
	struct list_head *link;
	struct xe_exec_queue *q;

	list_for_each_entry(q, &vm->preempt.exec_queues, lr.link) {
		struct dma_fence *fence;

		link = list->next;
		xe_assert(vm->xe, link != list);

		fence = xe_preempt_fence_arm(to_preempt_fence_from_link(link),
					     q, q->lr.context,
					     ++q->lr.seqno);
		dma_fence_put(q->lr.pfence);
		q->lr.pfence = fence;
	}
}

static int add_preempt_fences(struct xe_vm *vm, struct xe_bo *bo)
{
	struct xe_exec_queue *q;
	int err;

	xe_bo_assert_held(bo);

	if (!vm->preempt.num_exec_queues)
		return 0;

	err = dma_resv_reserve_fences(bo->ttm.base.resv, vm->preempt.num_exec_queues);
	if (err)
		return err;

	list_for_each_entry(q, &vm->preempt.exec_queues, lr.link)
		if (q->lr.pfence) {
			dma_resv_add_fence(bo->ttm.base.resv,
					   q->lr.pfence,
					   DMA_RESV_USAGE_BOOKKEEP);
		}

	return 0;
}

static void resume_and_reinstall_preempt_fences(struct xe_vm *vm,
						struct drm_exec *exec)
{
	struct xe_exec_queue *q;

	lockdep_assert_held(&vm->lock);
	xe_vm_assert_held(vm);

	list_for_each_entry(q, &vm->preempt.exec_queues, lr.link) {
		q->ops->resume(q);

		drm_gpuvm_resv_add_fence(&vm->gpuvm, exec, q->lr.pfence,
					 DMA_RESV_USAGE_BOOKKEEP, DMA_RESV_USAGE_BOOKKEEP);
	}
}

int xe_vm_add_compute_exec_queue(struct xe_vm *vm, struct xe_exec_queue *q)
{
	struct drm_gpuvm_exec vm_exec = {
		.vm = &vm->gpuvm,
		.flags = DRM_EXEC_INTERRUPTIBLE_WAIT,
		.num_fences = 1,
	};
	struct drm_exec *exec = &vm_exec.exec;
	struct dma_fence *pfence;
	int err;
	bool wait;

	xe_assert(vm->xe, xe_vm_in_preempt_fence_mode(vm));

	down_write(&vm->lock);
	err = drm_gpuvm_exec_lock(&vm_exec);
	if (err)
		goto out_up_write;

	pfence = xe_preempt_fence_create(q, q->lr.context,
					 ++q->lr.seqno);
	if (!pfence) {
		err = -ENOMEM;
		goto out_fini;
	}

	list_add(&q->lr.link, &vm->preempt.exec_queues);
	++vm->preempt.num_exec_queues;
	q->lr.pfence = pfence;

	down_read(&vm->userptr.notifier_lock);

	drm_gpuvm_resv_add_fence(&vm->gpuvm, exec, pfence,
				 DMA_RESV_USAGE_BOOKKEEP, DMA_RESV_USAGE_BOOKKEEP);

	/*
	 * Check to see if a preemption on VM is in flight or userptr
	 * invalidation, if so trigger this preempt fence to sync state with
	 * other preempt fences on the VM.
	 */
	wait = __xe_vm_userptr_needs_repin(vm) || preempt_fences_waiting(vm);
	if (wait)
		dma_fence_enable_sw_signaling(pfence);

	up_read(&vm->userptr.notifier_lock);

out_fini:
	drm_exec_fini(exec);
out_up_write:
	up_write(&vm->lock);

	return err;
}

/**
 * xe_vm_remove_compute_exec_queue() - Remove compute exec queue from VM
 * @vm: The VM.
 * @q: The exec_queue
 */
void xe_vm_remove_compute_exec_queue(struct xe_vm *vm, struct xe_exec_queue *q)
{
	if (!xe_vm_in_preempt_fence_mode(vm))
		return;

	down_write(&vm->lock);
	list_del(&q->lr.link);
	--vm->preempt.num_exec_queues;
	if (q->lr.pfence) {
		dma_fence_enable_sw_signaling(q->lr.pfence);
		dma_fence_put(q->lr.pfence);
		q->lr.pfence = NULL;
	}
	up_write(&vm->lock);
}

/**
 * __xe_vm_userptr_needs_repin() - Check whether the VM does have userptrs
 * that need repinning.
 * @vm: The VM.
 *
 * This function checks for whether the VM has userptrs that need repinning,
 * and provides a release-type barrier on the userptr.notifier_lock after
 * checking.
 *
 * Return: 0 if there are no userptrs needing repinning, -EAGAIN if there are.
 */
int __xe_vm_userptr_needs_repin(struct xe_vm *vm)
{
	lockdep_assert_held_read(&vm->userptr.notifier_lock);

	return (list_empty(&vm->userptr.repin_list) &&
		list_empty(&vm->userptr.invalidated)) ? 0 : -EAGAIN;
}

#define XE_VM_REBIND_RETRY_TIMEOUT_MS 1000

/**
 * xe_vm_kill() - VM Kill
 * @vm: The VM.
 * @unlocked: Flag indicates the VM's dma-resv is not held
 *
 * Kill the VM by setting banned flag indicated VM is no longer available for
 * use. If in preempt fence mode, also kill all exec queue attached to the VM.
 */
void xe_vm_kill(struct xe_vm *vm, bool unlocked)
{
	struct xe_exec_queue *q;

	lockdep_assert_held(&vm->lock);

	if (unlocked)
		xe_vm_lock(vm, false);

	vm->flags |= XE_VM_FLAG_BANNED;
	trace_xe_vm_kill(vm);

	list_for_each_entry(q, &vm->preempt.exec_queues, lr.link)
		q->ops->kill(q);

	if (unlocked)
		xe_vm_unlock(vm);

	/* TODO: Inform user the VM is banned */
}

/**
 * xe_vm_validate_should_retry() - Whether to retry after a validate error.
 * @exec: The drm_exec object used for locking before validation.
 * @err: The error returned from ttm_bo_validate().
 * @end: A ktime_t cookie that should be set to 0 before first use and
 * that should be reused on subsequent calls.
 *
 * With multiple active VMs, under memory pressure, it is possible that
 * ttm_bo_validate() run into -EDEADLK and in such case returns -ENOMEM.
 * Until ttm properly handles locking in such scenarios, best thing the
 * driver can do is retry with a timeout. Check if that is necessary, and
 * if so unlock the drm_exec's objects while keeping the ticket to prepare
 * for a rerun.
 *
 * Return: true if a retry after drm_exec_init() is recommended;
 * false otherwise.
 */
bool xe_vm_validate_should_retry(struct drm_exec *exec, int err, ktime_t *end)
{
	ktime_t cur;

	if (err != -ENOMEM)
		return false;

	cur = ktime_get();
	*end = *end ? : ktime_add_ms(cur, XE_VM_REBIND_RETRY_TIMEOUT_MS);
	if (!ktime_before(cur, *end))
		return false;

	msleep(20);
	return true;
}

static int xe_gpuvm_validate(struct drm_gpuvm_bo *vm_bo, struct drm_exec *exec)
{
	struct xe_vm *vm = gpuvm_to_vm(vm_bo->vm);
	struct drm_gpuva *gpuva;
	int ret;

	lockdep_assert_held(&vm->lock);
	drm_gpuvm_bo_for_each_va(gpuva, vm_bo)
		list_move_tail(&gpuva_to_vma(gpuva)->combined_links.rebind,
			       &vm->rebind_list);

	ret = xe_bo_validate(gem_to_xe_bo(vm_bo->obj), vm, false);
	if (ret)
		return ret;

	vm_bo->evicted = false;
	return 0;
}

/**
 * xe_vm_validate_rebind() - Validate buffer objects and rebind vmas
 * @vm: The vm for which we are rebinding.
 * @exec: The struct drm_exec with the locked GEM objects.
 * @num_fences: The number of fences to reserve for the operation, not
 * including rebinds and validations.
 *
 * Validates all evicted gem objects and rebinds their vmas. Note that
 * rebindings may cause evictions and hence the validation-rebind
 * sequence is rerun until there are no more objects to validate.
 *
 * Return: 0 on success, negative error code on error. In particular,
 * may return -EINTR or -ERESTARTSYS if interrupted, and -EDEADLK if
 * the drm_exec transaction needs to be restarted.
 */
int xe_vm_validate_rebind(struct xe_vm *vm, struct drm_exec *exec,
			  unsigned int num_fences)
{
	struct drm_gem_object *obj;
	unsigned long index;
	int ret;

	do {
		ret = drm_gpuvm_validate(&vm->gpuvm, exec);
		if (ret)
			return ret;

		ret = xe_vm_rebind(vm, false);
		if (ret)
			return ret;
	} while (!list_empty(&vm->gpuvm.evict.list));

	drm_exec_for_each_locked_object(exec, index, obj) {
		ret = dma_resv_reserve_fences(obj->resv, num_fences);
		if (ret)
			return ret;
	}

	return 0;
}

static int xe_preempt_work_begin(struct drm_exec *exec, struct xe_vm *vm,
				 bool *done)
{
	int err;

	err = drm_gpuvm_prepare_vm(&vm->gpuvm, exec, 0);
	if (err)
		return err;

	if (xe_vm_is_idle(vm)) {
		vm->preempt.rebind_deactivated = true;
		*done = true;
		return 0;
	}

	if (!preempt_fences_waiting(vm)) {
		*done = true;
		return 0;
	}

	err = drm_gpuvm_prepare_objects(&vm->gpuvm, exec, 0);
	if (err)
		return err;

	err = wait_for_existing_preempt_fences(vm);
	if (err)
		return err;

	/*
	 * Add validation and rebinding to the locking loop since both can
	 * cause evictions which may require blocing dma_resv locks.
	 * The fence reservation here is intended for the new preempt fences
	 * we attach at the end of the rebind work.
	 */
	return xe_vm_validate_rebind(vm, exec, vm->preempt.num_exec_queues);
}

static void preempt_rebind_work_func(struct work_struct *w)
{
	struct xe_vm *vm = container_of(w, struct xe_vm, preempt.rebind_work);
	struct drm_exec exec;
	unsigned int fence_count = 0;
	LIST_HEAD(preempt_fences);
	ktime_t end = 0;
	int err = 0;
	long wait;
	int __maybe_unused tries = 0;

	xe_assert(vm->xe, xe_vm_in_preempt_fence_mode(vm));
	trace_xe_vm_rebind_worker_enter(vm);

	down_write(&vm->lock);

	if (xe_vm_is_closed_or_banned(vm)) {
		up_write(&vm->lock);
		trace_xe_vm_rebind_worker_exit(vm);
		return;
	}

retry:
	if (xe_vm_userptr_check_repin(vm)) {
		err = xe_vm_userptr_pin(vm);
		if (err)
			goto out_unlock_outer;
	}

	drm_exec_init(&exec, DRM_EXEC_INTERRUPTIBLE_WAIT, 0);

	drm_exec_until_all_locked(&exec) {
		bool done = false;

		err = xe_preempt_work_begin(&exec, vm, &done);
		drm_exec_retry_on_contention(&exec);
		if (err || done) {
			drm_exec_fini(&exec);
			if (err && xe_vm_validate_should_retry(&exec, err, &end))
				err = -EAGAIN;

			goto out_unlock_outer;
		}
	}

	err = alloc_preempt_fences(vm, &preempt_fences, &fence_count);
	if (err)
		goto out_unlock;

	err = xe_vm_rebind(vm, true);
	if (err)
		goto out_unlock;

	/* Wait on rebinds and munmap style VM unbinds */
	wait = dma_resv_wait_timeout(xe_vm_resv(vm),
				     DMA_RESV_USAGE_KERNEL,
				     false, MAX_SCHEDULE_TIMEOUT);
	if (wait <= 0) {
		err = -ETIME;
		goto out_unlock;
	}

#define retry_required(__tries, __vm) \
	(IS_ENABLED(CONFIG_DRM_XE_USERPTR_INVAL_INJECT) ? \
	(!(__tries)++ || __xe_vm_userptr_needs_repin(__vm)) : \
	__xe_vm_userptr_needs_repin(__vm))

	down_read(&vm->userptr.notifier_lock);
	if (retry_required(tries, vm)) {
		up_read(&vm->userptr.notifier_lock);
		err = -EAGAIN;
		goto out_unlock;
	}

#undef retry_required

	spin_lock(&vm->xe->ttm.lru_lock);
	ttm_lru_bulk_move_tail(&vm->lru_bulk_move);
	spin_unlock(&vm->xe->ttm.lru_lock);

	/* Point of no return. */
	arm_preempt_fences(vm, &preempt_fences);
	resume_and_reinstall_preempt_fences(vm, &exec);
	up_read(&vm->userptr.notifier_lock);

out_unlock:
	drm_exec_fini(&exec);
out_unlock_outer:
	if (err == -EAGAIN) {
		trace_xe_vm_rebind_worker_retry(vm);
		goto retry;
	}

	if (err) {
		drm_warn(&vm->xe->drm, "VM worker error: %d\n", err);
		xe_vm_kill(vm, true);
	}
	up_write(&vm->lock);

	free_preempt_fences(&preempt_fences);

	trace_xe_vm_rebind_worker_exit(vm);
}

static bool vma_userptr_invalidate(struct mmu_interval_notifier *mni,
				   const struct mmu_notifier_range *range,
				   unsigned long cur_seq)
{
	struct xe_userptr *userptr = container_of(mni, typeof(*userptr), notifier);
	struct xe_userptr_vma *uvma = container_of(userptr, typeof(*uvma), userptr);
	struct xe_vma *vma = &uvma->vma;
	struct xe_vm *vm = xe_vma_vm(vma);
	struct dma_resv_iter cursor;
	struct dma_fence *fence;
	long err;

	xe_assert(vm->xe, xe_vma_is_userptr(vma));
	trace_xe_vma_userptr_invalidate(vma);

	if (!mmu_notifier_range_blockable(range))
		return false;

	vm_dbg(&xe_vma_vm(vma)->xe->drm,
	       "NOTIFIER: addr=0x%016llx, range=0x%016llx",
		xe_vma_start(vma), xe_vma_size(vma));

	down_write(&vm->userptr.notifier_lock);
	mmu_interval_set_seq(mni, cur_seq);

	/* No need to stop gpu access if the userptr is not yet bound. */
	if (!userptr->initial_bind) {
		up_write(&vm->userptr.notifier_lock);
		return true;
	}

	/*
	 * Tell exec and rebind worker they need to repin and rebind this
	 * userptr.
	 */
	if (!xe_vm_in_fault_mode(vm) &&
	    !(vma->gpuva.flags & XE_VMA_DESTROYED) && vma->tile_present) {
		spin_lock(&vm->userptr.invalidated_lock);
		list_move_tail(&userptr->invalidate_link,
			       &vm->userptr.invalidated);
		spin_unlock(&vm->userptr.invalidated_lock);
	}

	up_write(&vm->userptr.notifier_lock);

	/*
	 * Preempt fences turn into schedule disables, pipeline these.
	 * Note that even in fault mode, we need to wait for binds and
	 * unbinds to complete, and those are attached as BOOKMARK fences
	 * to the vm.
	 */
	dma_resv_iter_begin(&cursor, xe_vm_resv(vm),
			    DMA_RESV_USAGE_BOOKKEEP);
	dma_resv_for_each_fence_unlocked(&cursor, fence)
		dma_fence_enable_sw_signaling(fence);
	dma_resv_iter_end(&cursor);

	err = dma_resv_wait_timeout(xe_vm_resv(vm),
				    DMA_RESV_USAGE_BOOKKEEP,
				    false, MAX_SCHEDULE_TIMEOUT);
	XE_WARN_ON(err <= 0);

	if (xe_vm_in_fault_mode(vm)) {
		err = xe_vm_invalidate_vma(vma);
		XE_WARN_ON(err);
	}

	trace_xe_vma_userptr_invalidate_complete(vma);

	return true;
}

static const struct mmu_interval_notifier_ops vma_userptr_notifier_ops = {
	.invalidate = vma_userptr_invalidate,
};

int xe_vm_userptr_pin(struct xe_vm *vm)
{
	struct xe_userptr_vma *uvma, *next;
	int err = 0;
	LIST_HEAD(tmp_evict);

	xe_assert(vm->xe, !xe_vm_in_fault_mode(vm));
	lockdep_assert_held_write(&vm->lock);

	/* Collect invalidated userptrs */
	spin_lock(&vm->userptr.invalidated_lock);
	list_for_each_entry_safe(uvma, next, &vm->userptr.invalidated,
				 userptr.invalidate_link) {
		list_del_init(&uvma->userptr.invalidate_link);
		list_move_tail(&uvma->userptr.repin_link,
			       &vm->userptr.repin_list);
	}
	spin_unlock(&vm->userptr.invalidated_lock);

	/* Pin and move to temporary list */
	list_for_each_entry_safe(uvma, next, &vm->userptr.repin_list,
				 userptr.repin_link) {
		err = xe_vma_userptr_pin_pages(uvma);
		if (err == -EFAULT) {
			list_del_init(&uvma->userptr.repin_link);

			/* Wait for pending binds */
			xe_vm_lock(vm, false);
			dma_resv_wait_timeout(xe_vm_resv(vm),
					      DMA_RESV_USAGE_BOOKKEEP,
					      false, MAX_SCHEDULE_TIMEOUT);

			err = xe_vm_invalidate_vma(&uvma->vma);
			xe_vm_unlock(vm);
			if (err)
				return err;
		} else {
			if (err < 0)
				return err;

			list_del_init(&uvma->userptr.repin_link);
			list_move_tail(&uvma->vma.combined_links.rebind,
				       &vm->rebind_list);
		}
	}

	return 0;
}

/**
 * xe_vm_userptr_check_repin() - Check whether the VM might have userptrs
 * that need repinning.
 * @vm: The VM.
 *
 * This function does an advisory check for whether the VM has userptrs that
 * need repinning.
 *
 * Return: 0 if there are no indications of userptrs needing repinning,
 * -EAGAIN if there are.
 */
int xe_vm_userptr_check_repin(struct xe_vm *vm)
{
	return (list_empty_careful(&vm->userptr.repin_list) &&
		list_empty_careful(&vm->userptr.invalidated)) ? 0 : -EAGAIN;
}

static int xe_vma_ops_alloc(struct xe_vma_ops *vops, bool array_of_binds)
{
	int i;

	for (i = 0; i < XE_MAX_TILES_PER_DEVICE; ++i) {
		if (!vops->pt_update_ops[i].num_ops)
			continue;

		vops->pt_update_ops[i].ops =
			kmalloc_array(vops->pt_update_ops[i].num_ops,
				      sizeof(*vops->pt_update_ops[i].ops),
				      GFP_KERNEL);
		if (!vops->pt_update_ops[i].ops)
			return array_of_binds ? -ENOBUFS : -ENOMEM;
	}

	return 0;
}

static void xe_vma_ops_fini(struct xe_vma_ops *vops)
{
	int i;

	for (i = 0; i < XE_MAX_TILES_PER_DEVICE; ++i)
		kfree(vops->pt_update_ops[i].ops);
}

static void xe_vma_ops_incr_pt_update_ops(struct xe_vma_ops *vops, u8 tile_mask)
{
	int i;

	for (i = 0; i < XE_MAX_TILES_PER_DEVICE; ++i)
		if (BIT(i) & tile_mask)
			++vops->pt_update_ops[i].num_ops;
}

static void xe_vm_populate_rebind(struct xe_vma_op *op, struct xe_vma *vma,
				  u8 tile_mask)
{
	INIT_LIST_HEAD(&op->link);
	op->tile_mask = tile_mask;
	op->base.op = DRM_GPUVA_OP_MAP;
	op->base.map.va.addr = vma->gpuva.va.addr;
	op->base.map.va.range = vma->gpuva.va.range;
	op->base.map.gem.obj = vma->gpuva.gem.obj;
	op->base.map.gem.offset = vma->gpuva.gem.offset;
	op->map.vma = vma;
	op->map.immediate = true;
	op->map.dumpable = vma->gpuva.flags & XE_VMA_DUMPABLE;
	op->map.is_null = xe_vma_is_null(vma);
}

static int xe_vm_ops_add_rebind(struct xe_vma_ops *vops, struct xe_vma *vma,
				u8 tile_mask)
{
	struct xe_vma_op *op;

	op = kzalloc(sizeof(*op), GFP_KERNEL);
	if (!op)
		return -ENOMEM;

	xe_vm_populate_rebind(op, vma, tile_mask);
	list_add_tail(&op->link, &vops->list);
	xe_vma_ops_incr_pt_update_ops(vops, tile_mask);

	return 0;
}

static struct dma_fence *ops_execute(struct xe_vm *vm,
				     struct xe_vma_ops *vops);
static void xe_vma_ops_init(struct xe_vma_ops *vops, struct xe_vm *vm,
			    struct xe_exec_queue *q,
			    struct xe_sync_entry *syncs, u32 num_syncs);

int xe_vm_rebind(struct xe_vm *vm, bool rebind_worker)
{
	struct dma_fence *fence;
	struct xe_vma *vma, *next;
	struct xe_vma_ops vops;
	struct xe_vma_op *op, *next_op;
	int err, i;

	lockdep_assert_held(&vm->lock);
	if ((xe_vm_in_lr_mode(vm) && !rebind_worker) ||
	    list_empty(&vm->rebind_list))
		return 0;

	xe_vma_ops_init(&vops, vm, NULL, NULL, 0);
	for (i = 0; i < XE_MAX_TILES_PER_DEVICE; ++i)
		vops.pt_update_ops[i].wait_vm_bookkeep = true;

	xe_vm_assert_held(vm);
	list_for_each_entry(vma, &vm->rebind_list, combined_links.rebind) {
		xe_assert(vm->xe, vma->tile_present);

		if (rebind_worker)
			trace_xe_vma_rebind_worker(vma);
		else
			trace_xe_vma_rebind_exec(vma);

		err = xe_vm_ops_add_rebind(&vops, vma,
					   vma->tile_present);
		if (err)
			goto free_ops;
	}

	err = xe_vma_ops_alloc(&vops, false);
	if (err)
		goto free_ops;

	fence = ops_execute(vm, &vops);
	if (IS_ERR(fence)) {
		err = PTR_ERR(fence);
	} else {
		dma_fence_put(fence);
		list_for_each_entry_safe(vma, next, &vm->rebind_list,
					 combined_links.rebind)
			list_del_init(&vma->combined_links.rebind);
	}
free_ops:
	list_for_each_entry_safe(op, next_op, &vops.list, link) {
		list_del(&op->link);
		kfree(op);
	}
	xe_vma_ops_fini(&vops);

	return err;
}

struct dma_fence *xe_vma_rebind(struct xe_vm *vm, struct xe_vma *vma, u8 tile_mask)
{
	struct dma_fence *fence = NULL;
	struct xe_vma_ops vops;
	struct xe_vma_op *op, *next_op;
	struct xe_tile *tile;
	u8 id;
	int err;

	lockdep_assert_held(&vm->lock);
	xe_vm_assert_held(vm);
	xe_assert(vm->xe, xe_vm_in_fault_mode(vm));

	xe_vma_ops_init(&vops, vm, NULL, NULL, 0);
	for_each_tile(tile, vm->xe, id) {
		vops.pt_update_ops[id].wait_vm_bookkeep = true;
		vops.pt_update_ops[tile->id].q =
			xe_tile_migrate_exec_queue(tile);
	}

	err = xe_vm_ops_add_rebind(&vops, vma, tile_mask);
	if (err)
		return ERR_PTR(err);

	err = xe_vma_ops_alloc(&vops, false);
	if (err) {
		fence = ERR_PTR(err);
		goto free_ops;
	}

	fence = ops_execute(vm, &vops);

free_ops:
	list_for_each_entry_safe(op, next_op, &vops.list, link) {
		list_del(&op->link);
		kfree(op);
	}
	xe_vma_ops_fini(&vops);

	return fence;
}

static void xe_vma_free(struct xe_vma *vma)
{
	if (xe_vma_is_userptr(vma))
		kfree(to_userptr_vma(vma));
	else
		kfree(vma);
}

#define VMA_CREATE_FLAG_READ_ONLY	BIT(0)
#define VMA_CREATE_FLAG_IS_NULL		BIT(1)
#define VMA_CREATE_FLAG_DUMPABLE	BIT(2)

static struct xe_vma *xe_vma_create(struct xe_vm *vm,
				    struct xe_bo *bo,
				    u64 bo_offset_or_userptr,
				    u64 start, u64 end,
				    u16 pat_index, unsigned int flags)
{
	struct xe_vma *vma;
	struct xe_tile *tile;
	u8 id;
	bool read_only = (flags & VMA_CREATE_FLAG_READ_ONLY);
	bool is_null = (flags & VMA_CREATE_FLAG_IS_NULL);
	bool dumpable = (flags & VMA_CREATE_FLAG_DUMPABLE);

	xe_assert(vm->xe, start < end);
	xe_assert(vm->xe, end < vm->size);

	/*
	 * Allocate and ensure that the xe_vma_is_userptr() return
	 * matches what was allocated.
	 */
	if (!bo && !is_null) {
		struct xe_userptr_vma *uvma = kzalloc(sizeof(*uvma), GFP_KERNEL);

		if (!uvma)
			return ERR_PTR(-ENOMEM);

		vma = &uvma->vma;
	} else {
		vma = kzalloc(sizeof(*vma), GFP_KERNEL);
		if (!vma)
			return ERR_PTR(-ENOMEM);

		if (is_null)
			vma->gpuva.flags |= DRM_GPUVA_SPARSE;
		if (bo)
			vma->gpuva.gem.obj = &bo->ttm.base;
	}

	INIT_LIST_HEAD(&vma->combined_links.rebind);

	INIT_LIST_HEAD(&vma->gpuva.gem.entry);
	vma->gpuva.vm = &vm->gpuvm;
	vma->gpuva.va.addr = start;
	vma->gpuva.va.range = end - start + 1;
	if (read_only)
		vma->gpuva.flags |= XE_VMA_READ_ONLY;
	if (dumpable)
		vma->gpuva.flags |= XE_VMA_DUMPABLE;

	for_each_tile(tile, vm->xe, id)
		vma->tile_mask |= 0x1 << id;

	if (vm->xe->info.has_atomic_enable_pte_bit)
		vma->gpuva.flags |= XE_VMA_ATOMIC_PTE_BIT;

	vma->pat_index = pat_index;

	if (bo) {
		struct drm_gpuvm_bo *vm_bo;

		xe_bo_assert_held(bo);

		vm_bo = drm_gpuvm_bo_obtain(vma->gpuva.vm, &bo->ttm.base);
		if (IS_ERR(vm_bo)) {
			xe_vma_free(vma);
			return ERR_CAST(vm_bo);
		}

		drm_gpuvm_bo_extobj_add(vm_bo);
		drm_gem_object_get(&bo->ttm.base);
		vma->gpuva.gem.offset = bo_offset_or_userptr;
		drm_gpuva_link(&vma->gpuva, vm_bo);
		drm_gpuvm_bo_put(vm_bo);
	} else /* userptr or null */ {
		if (!is_null) {
			struct xe_userptr *userptr = &to_userptr_vma(vma)->userptr;
			u64 size = end - start + 1;
			int err;

			INIT_LIST_HEAD(&userptr->invalidate_link);
			INIT_LIST_HEAD(&userptr->repin_link);
			vma->gpuva.gem.offset = bo_offset_or_userptr;

			err = mmu_interval_notifier_insert(&userptr->notifier,
							   current->mm,
							   xe_vma_userptr(vma), size,
							   &vma_userptr_notifier_ops);
			if (err) {
				xe_vma_free(vma);
				return ERR_PTR(err);
			}

			userptr->notifier_seq = LONG_MAX;
		}

		xe_vm_get(vm);
	}

	return vma;
}

static void xe_vma_destroy_late(struct xe_vma *vma)
{
	struct xe_vm *vm = xe_vma_vm(vma);

	if (vma->ufence) {
		xe_sync_ufence_put(vma->ufence);
		vma->ufence = NULL;
	}

	if (xe_vma_is_userptr(vma)) {
		struct xe_userptr_vma *uvma = to_userptr_vma(vma);
		struct xe_userptr *userptr = &uvma->userptr;

		if (userptr->sg)
			xe_hmm_userptr_free_sg(uvma);

		/*
		 * Since userptr pages are not pinned, we can't remove
		 * the notifer until we're sure the GPU is not accessing
		 * them anymore
		 */
		mmu_interval_notifier_remove(&userptr->notifier);
		xe_vm_put(vm);
	} else if (xe_vma_is_null(vma)) {
		xe_vm_put(vm);
	} else {
		xe_bo_put(xe_vma_bo(vma));
	}

	xe_vma_free(vma);
}

static void vma_destroy_work_func(struct work_struct *w)
{
	struct xe_vma *vma =
		container_of(w, struct xe_vma, destroy_work);

	xe_vma_destroy_late(vma);
}

static void vma_destroy_cb(struct dma_fence *fence,
			   struct dma_fence_cb *cb)
{
	struct xe_vma *vma = container_of(cb, struct xe_vma, destroy_cb);

	INIT_WORK(&vma->destroy_work, vma_destroy_work_func);
	queue_work(system_unbound_wq, &vma->destroy_work);
}

static void xe_vma_destroy(struct xe_vma *vma, struct dma_fence *fence)
{
	struct xe_vm *vm = xe_vma_vm(vma);

	lockdep_assert_held_write(&vm->lock);
	xe_assert(vm->xe, list_empty(&vma->combined_links.destroy));

	if (xe_vma_is_userptr(vma)) {
		xe_assert(vm->xe, vma->gpuva.flags & XE_VMA_DESTROYED);

		spin_lock(&vm->userptr.invalidated_lock);
		list_del(&to_userptr_vma(vma)->userptr.invalidate_link);
		spin_unlock(&vm->userptr.invalidated_lock);
	} else if (!xe_vma_is_null(vma)) {
		xe_bo_assert_held(xe_vma_bo(vma));

		drm_gpuva_unlink(&vma->gpuva);
	}

	xe_vm_assert_held(vm);
	if (fence) {
		int ret = dma_fence_add_callback(fence, &vma->destroy_cb,
						 vma_destroy_cb);

		if (ret) {
			XE_WARN_ON(ret != -ENOENT);
			xe_vma_destroy_late(vma);
		}
	} else {
		xe_vma_destroy_late(vma);
	}
}

/**
 * xe_vm_lock_vma() - drm_exec utility to lock a vma
 * @exec: The drm_exec object we're currently locking for.
 * @vma: The vma for witch we want to lock the vm resv and any attached
 * object's resv.
 *
 * Return: 0 on success, negative error code on error. In particular
 * may return -EDEADLK on WW transaction contention and -EINTR if
 * an interruptible wait is terminated by a signal.
 */
int xe_vm_lock_vma(struct drm_exec *exec, struct xe_vma *vma)
{
	struct xe_vm *vm = xe_vma_vm(vma);
	struct xe_bo *bo = xe_vma_bo(vma);
	int err;

	XE_WARN_ON(!vm);

	err = drm_exec_lock_obj(exec, xe_vm_obj(vm));
	if (!err && bo && !bo->vm)
		err = drm_exec_lock_obj(exec, &bo->ttm.base);

	return err;
}

static void xe_vma_destroy_unlocked(struct xe_vma *vma)
{
	struct drm_exec exec;
	int err;

	drm_exec_init(&exec, 0, 0);
	drm_exec_until_all_locked(&exec) {
		err = xe_vm_lock_vma(&exec, vma);
		drm_exec_retry_on_contention(&exec);
		if (XE_WARN_ON(err))
			break;
	}

	xe_vma_destroy(vma, NULL);

	drm_exec_fini(&exec);
}

struct xe_vma *
xe_vm_find_overlapping_vma(struct xe_vm *vm, u64 start, u64 range)
{
	struct drm_gpuva *gpuva;

	lockdep_assert_held(&vm->lock);

	if (xe_vm_is_closed_or_banned(vm))
		return NULL;

	xe_assert(vm->xe, start + range <= vm->size);

	gpuva = drm_gpuva_find_first(&vm->gpuvm, start, range);

	return gpuva ? gpuva_to_vma(gpuva) : NULL;
}

static int xe_vm_insert_vma(struct xe_vm *vm, struct xe_vma *vma)
{
	int err;

	xe_assert(vm->xe, xe_vma_vm(vma) == vm);
	lockdep_assert_held(&vm->lock);

	mutex_lock(&vm->snap_mutex);
	err = drm_gpuva_insert(&vm->gpuvm, &vma->gpuva);
	mutex_unlock(&vm->snap_mutex);
	XE_WARN_ON(err);	/* Shouldn't be possible */

	return err;
}

static void xe_vm_remove_vma(struct xe_vm *vm, struct xe_vma *vma)
{
	xe_assert(vm->xe, xe_vma_vm(vma) == vm);
	lockdep_assert_held(&vm->lock);

	mutex_lock(&vm->snap_mutex);
	drm_gpuva_remove(&vma->gpuva);
	mutex_unlock(&vm->snap_mutex);
	if (vm->usm.last_fault_vma == vma)
		vm->usm.last_fault_vma = NULL;
}

static struct drm_gpuva_op *xe_vm_op_alloc(void)
{
	struct xe_vma_op *op;

	op = kzalloc(sizeof(*op), GFP_KERNEL);

	if (unlikely(!op))
		return NULL;

	return &op->base;
}

static void xe_vm_free(struct drm_gpuvm *gpuvm);

static const struct drm_gpuvm_ops gpuvm_ops = {
	.op_alloc = xe_vm_op_alloc,
	.vm_bo_validate = xe_gpuvm_validate,
	.vm_free = xe_vm_free,
};

static u64 pde_encode_pat_index(struct xe_device *xe, u16 pat_index)
{
	u64 pte = 0;

	if (pat_index & BIT(0))
		pte |= XE_PPGTT_PTE_PAT0;

	if (pat_index & BIT(1))
		pte |= XE_PPGTT_PTE_PAT1;

	return pte;
}

static u64 pte_encode_pat_index(struct xe_device *xe, u16 pat_index,
				u32 pt_level)
{
	u64 pte = 0;

	if (pat_index & BIT(0))
		pte |= XE_PPGTT_PTE_PAT0;

	if (pat_index & BIT(1))
		pte |= XE_PPGTT_PTE_PAT1;

	if (pat_index & BIT(2)) {
		if (pt_level)
			pte |= XE_PPGTT_PDE_PDPE_PAT2;
		else
			pte |= XE_PPGTT_PTE_PAT2;
	}

	if (pat_index & BIT(3))
		pte |= XELPG_PPGTT_PTE_PAT3;

	if (pat_index & (BIT(4)))
		pte |= XE2_PPGTT_PTE_PAT4;

	return pte;
}

static u64 pte_encode_ps(u32 pt_level)
{
	XE_WARN_ON(pt_level > MAX_HUGEPTE_LEVEL);

	if (pt_level == 1)
		return XE_PDE_PS_2M;
	else if (pt_level == 2)
		return XE_PDPE_PS_1G;

	return 0;
}

static u64 xelp_pde_encode_bo(struct xe_bo *bo, u64 bo_offset,
			      const u16 pat_index)
{
	struct xe_device *xe = xe_bo_device(bo);
	u64 pde;

	pde = xe_bo_addr(bo, bo_offset, XE_PAGE_SIZE);
	pde |= XE_PAGE_PRESENT | XE_PAGE_RW;
	pde |= pde_encode_pat_index(xe, pat_index);

	return pde;
}

static u64 xelp_pte_encode_bo(struct xe_bo *bo, u64 bo_offset,
			      u16 pat_index, u32 pt_level)
{
	struct xe_device *xe = xe_bo_device(bo);
	u64 pte;

	pte = xe_bo_addr(bo, bo_offset, XE_PAGE_SIZE);
	pte |= XE_PAGE_PRESENT | XE_PAGE_RW;
	pte |= pte_encode_pat_index(xe, pat_index, pt_level);
	pte |= pte_encode_ps(pt_level);

	if (xe_bo_is_vram(bo) || xe_bo_is_stolen_devmem(bo))
		pte |= XE_PPGTT_PTE_DM;

	return pte;
}

static u64 xelp_pte_encode_vma(u64 pte, struct xe_vma *vma,
			       u16 pat_index, u32 pt_level)
{
	struct xe_device *xe = xe_vma_vm(vma)->xe;

	pte |= XE_PAGE_PRESENT;

	if (likely(!xe_vma_read_only(vma)))
		pte |= XE_PAGE_RW;

	pte |= pte_encode_pat_index(xe, pat_index, pt_level);
	pte |= pte_encode_ps(pt_level);

	if (unlikely(xe_vma_is_null(vma)))
		pte |= XE_PTE_NULL;

	return pte;
}

static u64 xelp_pte_encode_addr(struct xe_device *xe, u64 addr,
				u16 pat_index,
				u32 pt_level, bool devmem, u64 flags)
{
	u64 pte;

	/* Avoid passing random bits directly as flags */
	xe_assert(xe, !(flags & ~XE_PTE_PS64));

	pte = addr;
	pte |= XE_PAGE_PRESENT | XE_PAGE_RW;
	pte |= pte_encode_pat_index(xe, pat_index, pt_level);
	pte |= pte_encode_ps(pt_level);

	if (devmem)
		pte |= XE_PPGTT_PTE_DM;

	pte |= flags;

	return pte;
}

static const struct xe_pt_ops xelp_pt_ops = {
	.pte_encode_bo = xelp_pte_encode_bo,
	.pte_encode_vma = xelp_pte_encode_vma,
	.pte_encode_addr = xelp_pte_encode_addr,
	.pde_encode_bo = xelp_pde_encode_bo,
};

static void vm_destroy_work_func(struct work_struct *w);

/**
 * xe_vm_create_scratch() - Setup a scratch memory pagetable tree for the
 * given tile and vm.
 * @xe: xe device.
 * @tile: tile to set up for.
 * @vm: vm to set up for.
 *
 * Sets up a pagetable tree with one page-table per level and a single
 * leaf PTE. All pagetable entries point to the single page-table or,
 * for MAX_HUGEPTE_LEVEL, a NULL huge PTE returning 0 on read and
 * writes become NOPs.
 *
 * Return: 0 on success, negative error code on error.
 */
static int xe_vm_create_scratch(struct xe_device *xe, struct xe_tile *tile,
				struct xe_vm *vm)
{
	u8 id = tile->id;
	int i;

	for (i = MAX_HUGEPTE_LEVEL; i < vm->pt_root[id]->level; i++) {
		vm->scratch_pt[id][i] = xe_pt_create(vm, tile, i);
		if (IS_ERR(vm->scratch_pt[id][i]))
			return PTR_ERR(vm->scratch_pt[id][i]);

		xe_pt_populate_empty(tile, vm, vm->scratch_pt[id][i]);
	}

	return 0;
}

static void xe_vm_free_scratch(struct xe_vm *vm)
{
	struct xe_tile *tile;
	u8 id;

	if (!xe_vm_has_scratch(vm))
		return;

	for_each_tile(tile, vm->xe, id) {
		u32 i;

		if (!vm->pt_root[id])
			continue;

		for (i = MAX_HUGEPTE_LEVEL; i < vm->pt_root[id]->level; ++i)
			if (vm->scratch_pt[id][i])
				xe_pt_destroy(vm->scratch_pt[id][i], vm->flags, NULL);
	}
}

struct xe_vm *xe_vm_create(struct xe_device *xe, u32 flags)
{
	struct drm_gem_object *vm_resv_obj;
	struct xe_vm *vm;
	int err, number_tiles = 0;
	struct xe_tile *tile;
	u8 id;

	vm = kzalloc(sizeof(*vm), GFP_KERNEL);
	if (!vm)
		return ERR_PTR(-ENOMEM);

	vm->xe = xe;

	vm->size = 1ull << xe->info.va_bits;

	vm->flags = flags;

	init_rwsem(&vm->lock);
	mutex_init(&vm->snap_mutex);

	INIT_LIST_HEAD(&vm->rebind_list);

	INIT_LIST_HEAD(&vm->userptr.repin_list);
	INIT_LIST_HEAD(&vm->userptr.invalidated);
	init_rwsem(&vm->userptr.notifier_lock);
	spin_lock_init(&vm->userptr.invalidated_lock);

	ttm_lru_bulk_move_init(&vm->lru_bulk_move);

	INIT_WORK(&vm->destroy_work, vm_destroy_work_func);

	INIT_LIST_HEAD(&vm->preempt.exec_queues);
	vm->preempt.min_run_period_ms = 10;	/* FIXME: Wire up to uAPI */

	for_each_tile(tile, xe, id)
		xe_range_fence_tree_init(&vm->rftree[id]);

	vm->pt_ops = &xelp_pt_ops;

	/*
	 * Long-running workloads are not protected by the scheduler references.
	 * By design, run_job for long-running workloads returns NULL and the
	 * scheduler drops all the references of it, hence protecting the VM
	 * for this case is necessary.
	 */
	if (flags & XE_VM_FLAG_LR_MODE)
		xe_pm_runtime_get_noresume(xe);

	vm_resv_obj = drm_gpuvm_resv_object_alloc(&xe->drm);
	if (!vm_resv_obj) {
		err = -ENOMEM;
		goto err_no_resv;
	}

	drm_gpuvm_init(&vm->gpuvm, "Xe VM", DRM_GPUVM_RESV_PROTECTED, &xe->drm,
		       vm_resv_obj, 0, vm->size, 0, 0, &gpuvm_ops);

	drm_gem_object_put(vm_resv_obj);

	err = xe_vm_lock(vm, true);
	if (err)
		goto err_close;

	if (IS_DGFX(xe) && xe->info.vram_flags & XE_VRAM_FLAGS_NEED64K)
		vm->flags |= XE_VM_FLAG_64K;

	for_each_tile(tile, xe, id) {
		if (flags & XE_VM_FLAG_MIGRATION &&
		    tile->id != XE_VM_FLAG_TILE_ID(flags))
			continue;

		vm->pt_root[id] = xe_pt_create(vm, tile, xe->info.vm_max_level);
		if (IS_ERR(vm->pt_root[id])) {
			err = PTR_ERR(vm->pt_root[id]);
			vm->pt_root[id] = NULL;
			goto err_unlock_close;
		}
	}

	if (xe_vm_has_scratch(vm)) {
		for_each_tile(tile, xe, id) {
			if (!vm->pt_root[id])
				continue;

			err = xe_vm_create_scratch(xe, tile, vm);
			if (err)
				goto err_unlock_close;
		}
		vm->batch_invalidate_tlb = true;
	}

	if (vm->flags & XE_VM_FLAG_LR_MODE) {
		INIT_WORK(&vm->preempt.rebind_work, preempt_rebind_work_func);
		vm->batch_invalidate_tlb = false;
	}

	/* Fill pt_root after allocating scratch tables */
	for_each_tile(tile, xe, id) {
		if (!vm->pt_root[id])
			continue;

		xe_pt_populate_empty(tile, vm, vm->pt_root[id]);
	}
	xe_vm_unlock(vm);

	/* Kernel migration VM shouldn't have a circular loop.. */
	if (!(flags & XE_VM_FLAG_MIGRATION)) {
		for_each_tile(tile, xe, id) {
			struct xe_gt *gt = tile->primary_gt;
			struct xe_vm *migrate_vm;
			struct xe_exec_queue *q;
			u32 create_flags = EXEC_QUEUE_FLAG_VM;

			if (!vm->pt_root[id])
				continue;

			migrate_vm = xe_migrate_get_vm(tile->migrate);
			q = xe_exec_queue_create_class(xe, gt, migrate_vm,
						       XE_ENGINE_CLASS_COPY,
						       create_flags);
			xe_vm_put(migrate_vm);
			if (IS_ERR(q)) {
				err = PTR_ERR(q);
				goto err_close;
			}
			vm->q[id] = q;
			number_tiles++;
		}
	}

	if (number_tiles > 1)
		vm->composite_fence_ctx = dma_fence_context_alloc(1);

	mutex_lock(&xe->usm.lock);
	if (flags & XE_VM_FLAG_FAULT_MODE)
		xe->usm.num_vm_in_fault_mode++;
	else if (!(flags & XE_VM_FLAG_MIGRATION))
		xe->usm.num_vm_in_non_fault_mode++;
	mutex_unlock(&xe->usm.lock);

	trace_xe_vm_create(vm);

	return vm;

err_unlock_close:
	xe_vm_unlock(vm);
err_close:
	xe_vm_close_and_put(vm);
	return ERR_PTR(err);

err_no_resv:
	mutex_destroy(&vm->snap_mutex);
	for_each_tile(tile, xe, id)
		xe_range_fence_tree_fini(&vm->rftree[id]);
	ttm_lru_bulk_move_fini(&xe->ttm, &vm->lru_bulk_move);
	kfree(vm);
	if (flags & XE_VM_FLAG_LR_MODE)
		xe_pm_runtime_put(xe);
	return ERR_PTR(err);
}

static void xe_vm_close(struct xe_vm *vm)
{
	down_write(&vm->lock);
	vm->size = 0;
	up_write(&vm->lock);
}

void xe_vm_close_and_put(struct xe_vm *vm)
{
	LIST_HEAD(contested);
	struct xe_device *xe = vm->xe;
	struct xe_tile *tile;
	struct xe_vma *vma, *next_vma;
	struct drm_gpuva *gpuva, *next;
	u8 id;

	xe_assert(xe, !vm->preempt.num_exec_queues);

	xe_vm_close(vm);
	if (xe_vm_in_preempt_fence_mode(vm))
		flush_work(&vm->preempt.rebind_work);

	down_write(&vm->lock);
	for_each_tile(tile, xe, id) {
		if (vm->q[id])
			xe_exec_queue_last_fence_put(vm->q[id], vm);
	}
	up_write(&vm->lock);

	for_each_tile(tile, xe, id) {
		if (vm->q[id]) {
			xe_exec_queue_kill(vm->q[id]);
			xe_exec_queue_put(vm->q[id]);
			vm->q[id] = NULL;
		}
	}

	down_write(&vm->lock);
	xe_vm_lock(vm, false);
	drm_gpuvm_for_each_va_safe(gpuva, next, &vm->gpuvm) {
		vma = gpuva_to_vma(gpuva);

		if (xe_vma_has_no_bo(vma)) {
			down_read(&vm->userptr.notifier_lock);
			vma->gpuva.flags |= XE_VMA_DESTROYED;
			up_read(&vm->userptr.notifier_lock);
		}

		xe_vm_remove_vma(vm, vma);

		/* easy case, remove from VMA? */
		if (xe_vma_has_no_bo(vma) || xe_vma_bo(vma)->vm) {
			list_del_init(&vma->combined_links.rebind);
			xe_vma_destroy(vma, NULL);
			continue;
		}

		list_move_tail(&vma->combined_links.destroy, &contested);
		vma->gpuva.flags |= XE_VMA_DESTROYED;
	}

	/*
	 * All vm operations will add shared fences to resv.
	 * The only exception is eviction for a shared object,
	 * but even so, the unbind when evicted would still
	 * install a fence to resv. Hence it's safe to
	 * destroy the pagetables immediately.
	 */
	xe_vm_free_scratch(vm);

	for_each_tile(tile, xe, id) {
		if (vm->pt_root[id]) {
			xe_pt_destroy(vm->pt_root[id], vm->flags, NULL);
			vm->pt_root[id] = NULL;
		}
	}
	xe_vm_unlock(vm);

	/*
	 * VM is now dead, cannot re-add nodes to vm->vmas if it's NULL
	 * Since we hold a refcount to the bo, we can remove and free
	 * the members safely without locking.
	 */
	list_for_each_entry_safe(vma, next_vma, &contested,
				 combined_links.destroy) {
		list_del_init(&vma->combined_links.destroy);
		xe_vma_destroy_unlocked(vma);
	}

	up_write(&vm->lock);

	mutex_lock(&xe->usm.lock);
	if (vm->flags & XE_VM_FLAG_FAULT_MODE)
		xe->usm.num_vm_in_fault_mode--;
	else if (!(vm->flags & XE_VM_FLAG_MIGRATION))
		xe->usm.num_vm_in_non_fault_mode--;

	if (vm->usm.asid) {
		void *lookup;

		xe_assert(xe, xe->info.has_asid);
		xe_assert(xe, !(vm->flags & XE_VM_FLAG_MIGRATION));

		lookup = xa_erase(&xe->usm.asid_to_vm, vm->usm.asid);
		xe_assert(xe, lookup == vm);
	}
	mutex_unlock(&xe->usm.lock);

	for_each_tile(tile, xe, id)
		xe_range_fence_tree_fini(&vm->rftree[id]);

	xe_vm_put(vm);
}

static void vm_destroy_work_func(struct work_struct *w)
{
	struct xe_vm *vm =
		container_of(w, struct xe_vm, destroy_work);
	struct xe_device *xe = vm->xe;
	struct xe_tile *tile;
	u8 id;

	/* xe_vm_close_and_put was not called? */
	xe_assert(xe, !vm->size);

	if (xe_vm_in_preempt_fence_mode(vm))
		flush_work(&vm->preempt.rebind_work);

	mutex_destroy(&vm->snap_mutex);

	if (vm->flags & XE_VM_FLAG_LR_MODE)
		xe_pm_runtime_put(xe);

	for_each_tile(tile, xe, id)
		XE_WARN_ON(vm->pt_root[id]);

	trace_xe_vm_free(vm);
<<<<<<< HEAD
	ttm_lru_bulk_move_fini(&xe->ttm, &vm->lru_bulk_move);
=======
>>>>>>> 5be63fc1

	if (vm->xef)
		xe_file_put(vm->xef);

	kfree(vm);
}

static void xe_vm_free(struct drm_gpuvm *gpuvm)
{
	struct xe_vm *vm = container_of(gpuvm, struct xe_vm, gpuvm);

	/* To destroy the VM we need to be able to sleep */
	queue_work(system_unbound_wq, &vm->destroy_work);
}

struct xe_vm *xe_vm_lookup(struct xe_file *xef, u32 id)
{
	struct xe_vm *vm;

	mutex_lock(&xef->vm.lock);
	vm = xa_load(&xef->vm.xa, id);
	if (vm)
		xe_vm_get(vm);
	mutex_unlock(&xef->vm.lock);

	return vm;
}

u64 xe_vm_pdp4_descriptor(struct xe_vm *vm, struct xe_tile *tile)
{
	return vm->pt_ops->pde_encode_bo(vm->pt_root[tile->id]->bo, 0,
					 tile_to_xe(tile)->pat.idx[XE_CACHE_WB]);
}

static struct xe_exec_queue *
to_wait_exec_queue(struct xe_vm *vm, struct xe_exec_queue *q)
{
	return q ? q : vm->q[0];
}

static struct xe_user_fence *
find_ufence_get(struct xe_sync_entry *syncs, u32 num_syncs)
{
	unsigned int i;

	for (i = 0; i < num_syncs; i++) {
		struct xe_sync_entry *e = &syncs[i];

		if (xe_sync_is_ufence(e))
			return xe_sync_ufence_get(e);
	}

	return NULL;
}

#define ALL_DRM_XE_VM_CREATE_FLAGS (DRM_XE_VM_CREATE_FLAG_SCRATCH_PAGE | \
				    DRM_XE_VM_CREATE_FLAG_LR_MODE | \
				    DRM_XE_VM_CREATE_FLAG_FAULT_MODE)

int xe_vm_create_ioctl(struct drm_device *dev, void *data,
		       struct drm_file *file)
{
	struct xe_device *xe = to_xe_device(dev);
	struct xe_file *xef = to_xe_file(file);
	struct drm_xe_vm_create *args = data;
	struct xe_tile *tile;
	struct xe_vm *vm;
	u32 id, asid;
	int err;
	u32 flags = 0;

	if (XE_IOCTL_DBG(xe, args->extensions))
		return -EINVAL;

	if (XE_WA(xe_root_mmio_gt(xe), 14016763929))
		args->flags |= DRM_XE_VM_CREATE_FLAG_SCRATCH_PAGE;

	if (XE_IOCTL_DBG(xe, args->flags & DRM_XE_VM_CREATE_FLAG_FAULT_MODE &&
			 !xe->info.has_usm))
		return -EINVAL;

	if (XE_IOCTL_DBG(xe, args->reserved[0] || args->reserved[1]))
		return -EINVAL;

	if (XE_IOCTL_DBG(xe, args->flags & ~ALL_DRM_XE_VM_CREATE_FLAGS))
		return -EINVAL;

	if (XE_IOCTL_DBG(xe, args->flags & DRM_XE_VM_CREATE_FLAG_SCRATCH_PAGE &&
			 args->flags & DRM_XE_VM_CREATE_FLAG_FAULT_MODE))
		return -EINVAL;

	if (XE_IOCTL_DBG(xe, !(args->flags & DRM_XE_VM_CREATE_FLAG_LR_MODE) &&
			 args->flags & DRM_XE_VM_CREATE_FLAG_FAULT_MODE))
		return -EINVAL;

	if (XE_IOCTL_DBG(xe, args->flags & DRM_XE_VM_CREATE_FLAG_FAULT_MODE &&
			 xe_device_in_non_fault_mode(xe)))
		return -EINVAL;

	if (XE_IOCTL_DBG(xe, !(args->flags & DRM_XE_VM_CREATE_FLAG_FAULT_MODE) &&
			 xe_device_in_fault_mode(xe)))
		return -EINVAL;

	if (XE_IOCTL_DBG(xe, args->extensions))
		return -EINVAL;

	if (args->flags & DRM_XE_VM_CREATE_FLAG_SCRATCH_PAGE)
		flags |= XE_VM_FLAG_SCRATCH_PAGE;
	if (args->flags & DRM_XE_VM_CREATE_FLAG_LR_MODE)
		flags |= XE_VM_FLAG_LR_MODE;
	if (args->flags & DRM_XE_VM_CREATE_FLAG_FAULT_MODE)
		flags |= XE_VM_FLAG_FAULT_MODE;

	vm = xe_vm_create(xe, flags);
	if (IS_ERR(vm))
		return PTR_ERR(vm);

	mutex_lock(&xef->vm.lock);
	err = xa_alloc(&xef->vm.xa, &id, vm, xa_limit_32b, GFP_KERNEL);
	mutex_unlock(&xef->vm.lock);
	if (err)
		goto err_close_and_put;

	if (xe->info.has_asid) {
		mutex_lock(&xe->usm.lock);
		err = xa_alloc_cyclic(&xe->usm.asid_to_vm, &asid, vm,
				      XA_LIMIT(1, XE_MAX_ASID - 1),
				      &xe->usm.next_asid, GFP_KERNEL);
		mutex_unlock(&xe->usm.lock);
		if (err < 0)
			goto err_free_id;

		vm->usm.asid = asid;
	}

	args->vm_id = id;
	vm->xef = xe_file_get(xef);

	/* Record BO memory for VM pagetable created against client */
	for_each_tile(tile, xe, id)
		if (vm->pt_root[id])
			xe_drm_client_add_bo(vm->xef->client, vm->pt_root[id]->bo);

#if IS_ENABLED(CONFIG_DRM_XE_DEBUG_MEM)
	/* Warning: Security issue - never enable by default */
	args->reserved[0] = xe_bo_main_addr(vm->pt_root[0]->bo, XE_PAGE_SIZE);
#endif

	return 0;

err_free_id:
	mutex_lock(&xef->vm.lock);
	xa_erase(&xef->vm.xa, id);
	mutex_unlock(&xef->vm.lock);
err_close_and_put:
	xe_vm_close_and_put(vm);

	return err;
}

int xe_vm_destroy_ioctl(struct drm_device *dev, void *data,
			struct drm_file *file)
{
	struct xe_device *xe = to_xe_device(dev);
	struct xe_file *xef = to_xe_file(file);
	struct drm_xe_vm_destroy *args = data;
	struct xe_vm *vm;
	int err = 0;

	if (XE_IOCTL_DBG(xe, args->pad) ||
	    XE_IOCTL_DBG(xe, args->reserved[0] || args->reserved[1]))
		return -EINVAL;

	mutex_lock(&xef->vm.lock);
	vm = xa_load(&xef->vm.xa, args->vm_id);
	if (XE_IOCTL_DBG(xe, !vm))
		err = -ENOENT;
	else if (XE_IOCTL_DBG(xe, vm->preempt.num_exec_queues))
		err = -EBUSY;
	else
		xa_erase(&xef->vm.xa, args->vm_id);
	mutex_unlock(&xef->vm.lock);

	if (!err)
		xe_vm_close_and_put(vm);

	return err;
}

static const u32 region_to_mem_type[] = {
	XE_PL_TT,
	XE_PL_VRAM0,
	XE_PL_VRAM1,
};

static void prep_vma_destroy(struct xe_vm *vm, struct xe_vma *vma,
			     bool post_commit)
{
	down_read(&vm->userptr.notifier_lock);
	vma->gpuva.flags |= XE_VMA_DESTROYED;
	up_read(&vm->userptr.notifier_lock);
	if (post_commit)
		xe_vm_remove_vma(vm, vma);
}

#undef ULL
#define ULL	unsigned long long

#if IS_ENABLED(CONFIG_DRM_XE_DEBUG_VM)
static void print_op(struct xe_device *xe, struct drm_gpuva_op *op)
{
	struct xe_vma *vma;

	switch (op->op) {
	case DRM_GPUVA_OP_MAP:
		vm_dbg(&xe->drm, "MAP: addr=0x%016llx, range=0x%016llx",
		       (ULL)op->map.va.addr, (ULL)op->map.va.range);
		break;
	case DRM_GPUVA_OP_REMAP:
		vma = gpuva_to_vma(op->remap.unmap->va);
		vm_dbg(&xe->drm, "REMAP:UNMAP: addr=0x%016llx, range=0x%016llx, keep=%d",
		       (ULL)xe_vma_start(vma), (ULL)xe_vma_size(vma),
		       op->remap.unmap->keep ? 1 : 0);
		if (op->remap.prev)
			vm_dbg(&xe->drm,
			       "REMAP:PREV: addr=0x%016llx, range=0x%016llx",
			       (ULL)op->remap.prev->va.addr,
			       (ULL)op->remap.prev->va.range);
		if (op->remap.next)
			vm_dbg(&xe->drm,
			       "REMAP:NEXT: addr=0x%016llx, range=0x%016llx",
			       (ULL)op->remap.next->va.addr,
			       (ULL)op->remap.next->va.range);
		break;
	case DRM_GPUVA_OP_UNMAP:
		vma = gpuva_to_vma(op->unmap.va);
		vm_dbg(&xe->drm, "UNMAP: addr=0x%016llx, range=0x%016llx, keep=%d",
		       (ULL)xe_vma_start(vma), (ULL)xe_vma_size(vma),
		       op->unmap.keep ? 1 : 0);
		break;
	case DRM_GPUVA_OP_PREFETCH:
		vma = gpuva_to_vma(op->prefetch.va);
		vm_dbg(&xe->drm, "PREFETCH: addr=0x%016llx, range=0x%016llx",
		       (ULL)xe_vma_start(vma), (ULL)xe_vma_size(vma));
		break;
	default:
		drm_warn(&xe->drm, "NOT POSSIBLE");
	}
}
#else
static void print_op(struct xe_device *xe, struct drm_gpuva_op *op)
{
}
#endif

/*
 * Create operations list from IOCTL arguments, setup operations fields so parse
 * and commit steps are decoupled from IOCTL arguments. This step can fail.
 */
static struct drm_gpuva_ops *
vm_bind_ioctl_ops_create(struct xe_vm *vm, struct xe_bo *bo,
			 u64 bo_offset_or_userptr, u64 addr, u64 range,
			 u32 operation, u32 flags,
			 u32 prefetch_region, u16 pat_index)
{
	struct drm_gem_object *obj = bo ? &bo->ttm.base : NULL;
	struct drm_gpuva_ops *ops;
	struct drm_gpuva_op *__op;
	struct drm_gpuvm_bo *vm_bo;
	int err;

	lockdep_assert_held_write(&vm->lock);

	vm_dbg(&vm->xe->drm,
	       "op=%d, addr=0x%016llx, range=0x%016llx, bo_offset_or_userptr=0x%016llx",
	       operation, (ULL)addr, (ULL)range,
	       (ULL)bo_offset_or_userptr);

	switch (operation) {
	case DRM_XE_VM_BIND_OP_MAP:
	case DRM_XE_VM_BIND_OP_MAP_USERPTR:
		ops = drm_gpuvm_sm_map_ops_create(&vm->gpuvm, addr, range,
						  obj, bo_offset_or_userptr);
		break;
	case DRM_XE_VM_BIND_OP_UNMAP:
		ops = drm_gpuvm_sm_unmap_ops_create(&vm->gpuvm, addr, range);
		break;
	case DRM_XE_VM_BIND_OP_PREFETCH:
		ops = drm_gpuvm_prefetch_ops_create(&vm->gpuvm, addr, range);
		break;
	case DRM_XE_VM_BIND_OP_UNMAP_ALL:
		xe_assert(vm->xe, bo);

		err = xe_bo_lock(bo, true);
		if (err)
			return ERR_PTR(err);

		vm_bo = drm_gpuvm_bo_obtain(&vm->gpuvm, obj);
		if (IS_ERR(vm_bo)) {
			xe_bo_unlock(bo);
			return ERR_CAST(vm_bo);
		}

		ops = drm_gpuvm_bo_unmap_ops_create(vm_bo);
		drm_gpuvm_bo_put(vm_bo);
		xe_bo_unlock(bo);
		break;
	default:
		drm_warn(&vm->xe->drm, "NOT POSSIBLE");
		ops = ERR_PTR(-EINVAL);
	}
	if (IS_ERR(ops))
		return ops;

	drm_gpuva_for_each_op(__op, ops) {
		struct xe_vma_op *op = gpuva_op_to_vma_op(__op);

		if (__op->op == DRM_GPUVA_OP_MAP) {
			op->map.immediate =
				flags & DRM_XE_VM_BIND_FLAG_IMMEDIATE;
			op->map.read_only =
				flags & DRM_XE_VM_BIND_FLAG_READONLY;
			op->map.is_null = flags & DRM_XE_VM_BIND_FLAG_NULL;
			op->map.dumpable = flags & DRM_XE_VM_BIND_FLAG_DUMPABLE;
			op->map.pat_index = pat_index;
		} else if (__op->op == DRM_GPUVA_OP_PREFETCH) {
			op->prefetch.region = prefetch_region;
		}

		print_op(vm->xe, __op);
	}

	return ops;
}

static struct xe_vma *new_vma(struct xe_vm *vm, struct drm_gpuva_op_map *op,
			      u16 pat_index, unsigned int flags)
{
	struct xe_bo *bo = op->gem.obj ? gem_to_xe_bo(op->gem.obj) : NULL;
	struct drm_exec exec;
	struct xe_vma *vma;
	int err = 0;

	lockdep_assert_held_write(&vm->lock);

	if (bo) {
		drm_exec_init(&exec, DRM_EXEC_INTERRUPTIBLE_WAIT, 0);
		drm_exec_until_all_locked(&exec) {
			err = 0;
			if (!bo->vm) {
				err = drm_exec_lock_obj(&exec, xe_vm_obj(vm));
				drm_exec_retry_on_contention(&exec);
			}
			if (!err) {
				err = drm_exec_lock_obj(&exec, &bo->ttm.base);
				drm_exec_retry_on_contention(&exec);
			}
			if (err) {
				drm_exec_fini(&exec);
				return ERR_PTR(err);
			}
		}
	}
	vma = xe_vma_create(vm, bo, op->gem.offset,
			    op->va.addr, op->va.addr +
			    op->va.range - 1, pat_index, flags);
	if (IS_ERR(vma))
		goto err_unlock;

	if (xe_vma_is_userptr(vma))
		err = xe_vma_userptr_pin_pages(to_userptr_vma(vma));
	else if (!xe_vma_has_no_bo(vma) && !bo->vm)
		err = add_preempt_fences(vm, bo);

err_unlock:
	if (bo)
		drm_exec_fini(&exec);

	if (err) {
		prep_vma_destroy(vm, vma, false);
		xe_vma_destroy_unlocked(vma);
		vma = ERR_PTR(err);
	}

	return vma;
}

static u64 xe_vma_max_pte_size(struct xe_vma *vma)
{
	if (vma->gpuva.flags & XE_VMA_PTE_1G)
		return SZ_1G;
	else if (vma->gpuva.flags & (XE_VMA_PTE_2M | XE_VMA_PTE_COMPACT))
		return SZ_2M;
	else if (vma->gpuva.flags & XE_VMA_PTE_64K)
		return SZ_64K;
	else if (vma->gpuva.flags & XE_VMA_PTE_4K)
		return SZ_4K;

	return SZ_1G;	/* Uninitialized, used max size */
}

static void xe_vma_set_pte_size(struct xe_vma *vma, u64 size)
{
	switch (size) {
	case SZ_1G:
		vma->gpuva.flags |= XE_VMA_PTE_1G;
		break;
	case SZ_2M:
		vma->gpuva.flags |= XE_VMA_PTE_2M;
		break;
	case SZ_64K:
		vma->gpuva.flags |= XE_VMA_PTE_64K;
		break;
	case SZ_4K:
		vma->gpuva.flags |= XE_VMA_PTE_4K;
		break;
	}
}

static int xe_vma_op_commit(struct xe_vm *vm, struct xe_vma_op *op)
{
	int err = 0;

	lockdep_assert_held_write(&vm->lock);

	switch (op->base.op) {
	case DRM_GPUVA_OP_MAP:
		err |= xe_vm_insert_vma(vm, op->map.vma);
		if (!err)
			op->flags |= XE_VMA_OP_COMMITTED;
		break;
	case DRM_GPUVA_OP_REMAP:
	{
		u8 tile_present =
			gpuva_to_vma(op->base.remap.unmap->va)->tile_present;

		prep_vma_destroy(vm, gpuva_to_vma(op->base.remap.unmap->va),
				 true);
		op->flags |= XE_VMA_OP_COMMITTED;

		if (op->remap.prev) {
			err |= xe_vm_insert_vma(vm, op->remap.prev);
			if (!err)
				op->flags |= XE_VMA_OP_PREV_COMMITTED;
			if (!err && op->remap.skip_prev) {
				op->remap.prev->tile_present =
					tile_present;
				op->remap.prev = NULL;
			}
		}
		if (op->remap.next) {
			err |= xe_vm_insert_vma(vm, op->remap.next);
			if (!err)
				op->flags |= XE_VMA_OP_NEXT_COMMITTED;
			if (!err && op->remap.skip_next) {
				op->remap.next->tile_present =
					tile_present;
				op->remap.next = NULL;
			}
		}

		/* Adjust for partial unbind after removin VMA from VM */
		if (!err) {
			op->base.remap.unmap->va->va.addr = op->remap.start;
			op->base.remap.unmap->va->va.range = op->remap.range;
		}
		break;
	}
	case DRM_GPUVA_OP_UNMAP:
		prep_vma_destroy(vm, gpuva_to_vma(op->base.unmap.va), true);
		op->flags |= XE_VMA_OP_COMMITTED;
		break;
	case DRM_GPUVA_OP_PREFETCH:
		op->flags |= XE_VMA_OP_COMMITTED;
		break;
	default:
		drm_warn(&vm->xe->drm, "NOT POSSIBLE");
	}

	return err;
}

static int vm_bind_ioctl_ops_parse(struct xe_vm *vm, struct drm_gpuva_ops *ops,
				   struct xe_vma_ops *vops)
{
	struct xe_device *xe = vm->xe;
	struct drm_gpuva_op *__op;
	struct xe_tile *tile;
	u8 id, tile_mask = 0;
	int err = 0;

	lockdep_assert_held_write(&vm->lock);

	for_each_tile(tile, vm->xe, id)
		tile_mask |= 0x1 << id;

	drm_gpuva_for_each_op(__op, ops) {
		struct xe_vma_op *op = gpuva_op_to_vma_op(__op);
		struct xe_vma *vma;
		unsigned int flags = 0;

		INIT_LIST_HEAD(&op->link);
		list_add_tail(&op->link, &vops->list);
		op->tile_mask = tile_mask;

		switch (op->base.op) {
		case DRM_GPUVA_OP_MAP:
		{
			flags |= op->map.read_only ?
				VMA_CREATE_FLAG_READ_ONLY : 0;
			flags |= op->map.is_null ?
				VMA_CREATE_FLAG_IS_NULL : 0;
			flags |= op->map.dumpable ?
				VMA_CREATE_FLAG_DUMPABLE : 0;

			vma = new_vma(vm, &op->base.map, op->map.pat_index,
				      flags);
			if (IS_ERR(vma))
				return PTR_ERR(vma);

			op->map.vma = vma;
			if (op->map.immediate || !xe_vm_in_fault_mode(vm))
				xe_vma_ops_incr_pt_update_ops(vops,
							      op->tile_mask);
			break;
		}
		case DRM_GPUVA_OP_REMAP:
		{
			struct xe_vma *old =
				gpuva_to_vma(op->base.remap.unmap->va);

			op->remap.start = xe_vma_start(old);
			op->remap.range = xe_vma_size(old);

			if (op->base.remap.prev) {
				flags |= op->base.remap.unmap->va->flags &
					XE_VMA_READ_ONLY ?
					VMA_CREATE_FLAG_READ_ONLY : 0;
				flags |= op->base.remap.unmap->va->flags &
					DRM_GPUVA_SPARSE ?
					VMA_CREATE_FLAG_IS_NULL : 0;
				flags |= op->base.remap.unmap->va->flags &
					XE_VMA_DUMPABLE ?
					VMA_CREATE_FLAG_DUMPABLE : 0;

				vma = new_vma(vm, op->base.remap.prev,
					      old->pat_index, flags);
				if (IS_ERR(vma))
					return PTR_ERR(vma);

				op->remap.prev = vma;

				/*
				 * Userptr creates a new SG mapping so
				 * we must also rebind.
				 */
				op->remap.skip_prev = !xe_vma_is_userptr(old) &&
					IS_ALIGNED(xe_vma_end(vma),
						   xe_vma_max_pte_size(old));
				if (op->remap.skip_prev) {
					xe_vma_set_pte_size(vma, xe_vma_max_pte_size(old));
					op->remap.range -=
						xe_vma_end(vma) -
						xe_vma_start(old);
					op->remap.start = xe_vma_end(vma);
					vm_dbg(&xe->drm, "REMAP:SKIP_PREV: addr=0x%016llx, range=0x%016llx",
					       (ULL)op->remap.start,
					       (ULL)op->remap.range);
				} else {
					xe_vma_ops_incr_pt_update_ops(vops, op->tile_mask);
				}
			}

			if (op->base.remap.next) {
				flags |= op->base.remap.unmap->va->flags &
					XE_VMA_READ_ONLY ?
					VMA_CREATE_FLAG_READ_ONLY : 0;
				flags |= op->base.remap.unmap->va->flags &
					DRM_GPUVA_SPARSE ?
					VMA_CREATE_FLAG_IS_NULL : 0;
				flags |= op->base.remap.unmap->va->flags &
					XE_VMA_DUMPABLE ?
					VMA_CREATE_FLAG_DUMPABLE : 0;

				vma = new_vma(vm, op->base.remap.next,
					      old->pat_index, flags);
				if (IS_ERR(vma))
					return PTR_ERR(vma);

				op->remap.next = vma;

				/*
				 * Userptr creates a new SG mapping so
				 * we must also rebind.
				 */
				op->remap.skip_next = !xe_vma_is_userptr(old) &&
					IS_ALIGNED(xe_vma_start(vma),
						   xe_vma_max_pte_size(old));
				if (op->remap.skip_next) {
					xe_vma_set_pte_size(vma, xe_vma_max_pte_size(old));
					op->remap.range -=
						xe_vma_end(old) -
						xe_vma_start(vma);
					vm_dbg(&xe->drm, "REMAP:SKIP_NEXT: addr=0x%016llx, range=0x%016llx",
					       (ULL)op->remap.start,
					       (ULL)op->remap.range);
				} else {
					xe_vma_ops_incr_pt_update_ops(vops, op->tile_mask);
				}
			}
			xe_vma_ops_incr_pt_update_ops(vops, op->tile_mask);
			break;
		}
		case DRM_GPUVA_OP_UNMAP:
		case DRM_GPUVA_OP_PREFETCH:
			/* FIXME: Need to skip some prefetch ops */
			xe_vma_ops_incr_pt_update_ops(vops, op->tile_mask);
			break;
		default:
			drm_warn(&vm->xe->drm, "NOT POSSIBLE");
		}

		err = xe_vma_op_commit(vm, op);
		if (err)
			return err;
	}

	return 0;
}

static void xe_vma_op_unwind(struct xe_vm *vm, struct xe_vma_op *op,
			     bool post_commit, bool prev_post_commit,
			     bool next_post_commit)
{
	lockdep_assert_held_write(&vm->lock);

	switch (op->base.op) {
	case DRM_GPUVA_OP_MAP:
		if (op->map.vma) {
			prep_vma_destroy(vm, op->map.vma, post_commit);
			xe_vma_destroy_unlocked(op->map.vma);
		}
		break;
	case DRM_GPUVA_OP_UNMAP:
	{
		struct xe_vma *vma = gpuva_to_vma(op->base.unmap.va);

		if (vma) {
			down_read(&vm->userptr.notifier_lock);
			vma->gpuva.flags &= ~XE_VMA_DESTROYED;
			up_read(&vm->userptr.notifier_lock);
			if (post_commit)
				xe_vm_insert_vma(vm, vma);
		}
		break;
	}
	case DRM_GPUVA_OP_REMAP:
	{
		struct xe_vma *vma = gpuva_to_vma(op->base.remap.unmap->va);

		if (op->remap.prev) {
			prep_vma_destroy(vm, op->remap.prev, prev_post_commit);
			xe_vma_destroy_unlocked(op->remap.prev);
		}
		if (op->remap.next) {
			prep_vma_destroy(vm, op->remap.next, next_post_commit);
			xe_vma_destroy_unlocked(op->remap.next);
		}
		if (vma) {
			down_read(&vm->userptr.notifier_lock);
			vma->gpuva.flags &= ~XE_VMA_DESTROYED;
			up_read(&vm->userptr.notifier_lock);
			if (post_commit)
				xe_vm_insert_vma(vm, vma);
		}
		break;
	}
	case DRM_GPUVA_OP_PREFETCH:
		/* Nothing to do */
		break;
	default:
		drm_warn(&vm->xe->drm, "NOT POSSIBLE");
	}
}

static void vm_bind_ioctl_ops_unwind(struct xe_vm *vm,
				     struct drm_gpuva_ops **ops,
				     int num_ops_list)
{
	int i;

	for (i = num_ops_list - 1; i >= 0; --i) {
		struct drm_gpuva_ops *__ops = ops[i];
		struct drm_gpuva_op *__op;

		if (!__ops)
			continue;

		drm_gpuva_for_each_op_reverse(__op, __ops) {
			struct xe_vma_op *op = gpuva_op_to_vma_op(__op);

			xe_vma_op_unwind(vm, op,
					 op->flags & XE_VMA_OP_COMMITTED,
					 op->flags & XE_VMA_OP_PREV_COMMITTED,
					 op->flags & XE_VMA_OP_NEXT_COMMITTED);
		}
	}
}

static int vma_lock_and_validate(struct drm_exec *exec, struct xe_vma *vma,
				 bool validate)
{
	struct xe_bo *bo = xe_vma_bo(vma);
	int err = 0;

	if (bo) {
		if (!bo->vm)
			err = drm_exec_lock_obj(exec, &bo->ttm.base);
		if (!err && validate)
			err = xe_bo_validate(bo, xe_vma_vm(vma), true);
	}

	return err;
}

static int check_ufence(struct xe_vma *vma)
{
	if (vma->ufence) {
		struct xe_user_fence * const f = vma->ufence;

		if (!xe_sync_ufence_get_status(f))
			return -EBUSY;

		vma->ufence = NULL;
		xe_sync_ufence_put(f);
	}

	return 0;
}

static int op_lock_and_prep(struct drm_exec *exec, struct xe_vm *vm,
			    struct xe_vma_op *op)
{
	int err = 0;

	switch (op->base.op) {
	case DRM_GPUVA_OP_MAP:
		err = vma_lock_and_validate(exec, op->map.vma,
					    !xe_vm_in_fault_mode(vm) ||
					    op->map.immediate);
		break;
	case DRM_GPUVA_OP_REMAP:
		err = check_ufence(gpuva_to_vma(op->base.remap.unmap->va));
		if (err)
			break;

		err = vma_lock_and_validate(exec,
					    gpuva_to_vma(op->base.remap.unmap->va),
					    false);
		if (!err && op->remap.prev)
			err = vma_lock_and_validate(exec, op->remap.prev, true);
		if (!err && op->remap.next)
			err = vma_lock_and_validate(exec, op->remap.next, true);
		break;
	case DRM_GPUVA_OP_UNMAP:
		err = check_ufence(gpuva_to_vma(op->base.unmap.va));
		if (err)
			break;

		err = vma_lock_and_validate(exec,
					    gpuva_to_vma(op->base.unmap.va),
					    false);
		break;
	case DRM_GPUVA_OP_PREFETCH:
	{
		struct xe_vma *vma = gpuva_to_vma(op->base.prefetch.va);
		u32 region = op->prefetch.region;

		xe_assert(vm->xe, region <= ARRAY_SIZE(region_to_mem_type));

		err = vma_lock_and_validate(exec,
					    gpuva_to_vma(op->base.prefetch.va),
					    false);
		if (!err && !xe_vma_has_no_bo(vma))
			err = xe_bo_migrate(xe_vma_bo(vma),
					    region_to_mem_type[region]);
		break;
	}
	default:
		drm_warn(&vm->xe->drm, "NOT POSSIBLE");
	}

	return err;
}

static int vm_bind_ioctl_ops_lock_and_prep(struct drm_exec *exec,
					   struct xe_vm *vm,
					   struct xe_vma_ops *vops)
{
	struct xe_vma_op *op;
	int err;

	err = drm_exec_lock_obj(exec, xe_vm_obj(vm));
	if (err)
		return err;

	list_for_each_entry(op, &vops->list, link) {
		err = op_lock_and_prep(exec, vm, op);
		if (err)
			return err;
	}

#ifdef TEST_VM_OPS_ERROR
	if (vops->inject_error &&
	    vm->xe->vm_inject_error_position == FORCE_OP_ERROR_LOCK)
		return -ENOSPC;
#endif

	return 0;
}

static void op_trace(struct xe_vma_op *op)
{
	switch (op->base.op) {
	case DRM_GPUVA_OP_MAP:
		trace_xe_vma_bind(op->map.vma);
		break;
	case DRM_GPUVA_OP_REMAP:
		trace_xe_vma_unbind(gpuva_to_vma(op->base.remap.unmap->va));
		if (op->remap.prev)
			trace_xe_vma_bind(op->remap.prev);
		if (op->remap.next)
			trace_xe_vma_bind(op->remap.next);
		break;
	case DRM_GPUVA_OP_UNMAP:
		trace_xe_vma_unbind(gpuva_to_vma(op->base.unmap.va));
		break;
	case DRM_GPUVA_OP_PREFETCH:
		trace_xe_vma_bind(gpuva_to_vma(op->base.prefetch.va));
		break;
	default:
		XE_WARN_ON("NOT POSSIBLE");
	}
}

static void trace_xe_vm_ops_execute(struct xe_vma_ops *vops)
{
	struct xe_vma_op *op;

	list_for_each_entry(op, &vops->list, link)
		op_trace(op);
}

static int vm_ops_setup_tile_args(struct xe_vm *vm, struct xe_vma_ops *vops)
{
	struct xe_exec_queue *q = vops->q;
	struct xe_tile *tile;
	int number_tiles = 0;
	u8 id;

	for_each_tile(tile, vm->xe, id) {
		if (vops->pt_update_ops[id].num_ops)
			++number_tiles;

		if (vops->pt_update_ops[id].q)
			continue;

		if (q) {
			vops->pt_update_ops[id].q = q;
			if (vm->pt_root[id] && !list_empty(&q->multi_gt_list))
				q = list_next_entry(q, multi_gt_list);
		} else {
			vops->pt_update_ops[id].q = vm->q[id];
		}
	}

	return number_tiles;
}

static struct dma_fence *ops_execute(struct xe_vm *vm,
				     struct xe_vma_ops *vops)
{
	struct xe_tile *tile;
	struct dma_fence *fence = NULL;
	struct dma_fence **fences = NULL;
	struct dma_fence_array *cf = NULL;
	int number_tiles = 0, current_fence = 0, err;
	u8 id;

	number_tiles = vm_ops_setup_tile_args(vm, vops);
	if (number_tiles == 0)
		return ERR_PTR(-ENODATA);

	if (number_tiles > 1) {
		fences = kmalloc_array(number_tiles, sizeof(*fences),
				       GFP_KERNEL);
		if (!fences) {
			fence = ERR_PTR(-ENOMEM);
			goto err_trace;
		}
	}

	for_each_tile(tile, vm->xe, id) {
		if (!vops->pt_update_ops[id].num_ops)
			continue;

		err = xe_pt_update_ops_prepare(tile, vops);
		if (err) {
			fence = ERR_PTR(err);
			goto err_out;
		}
	}

	trace_xe_vm_ops_execute(vops);

	for_each_tile(tile, vm->xe, id) {
		if (!vops->pt_update_ops[id].num_ops)
			continue;

		fence = xe_pt_update_ops_run(tile, vops);
		if (IS_ERR(fence))
			goto err_out;

		if (fences)
			fences[current_fence++] = fence;
	}

	if (fences) {
		cf = dma_fence_array_create(number_tiles, fences,
					    vm->composite_fence_ctx,
					    vm->composite_fence_seqno++,
					    false);
		if (!cf) {
			--vm->composite_fence_seqno;
			fence = ERR_PTR(-ENOMEM);
			goto err_out;
		}
		fence = &cf->base;
	}

	for_each_tile(tile, vm->xe, id) {
		if (!vops->pt_update_ops[id].num_ops)
			continue;

		xe_pt_update_ops_fini(tile, vops);
	}

	return fence;

err_out:
	for_each_tile(tile, vm->xe, id) {
		if (!vops->pt_update_ops[id].num_ops)
			continue;

		xe_pt_update_ops_abort(tile, vops);
	}
	while (current_fence)
		dma_fence_put(fences[--current_fence]);
	kfree(fences);
	kfree(cf);

err_trace:
	trace_xe_vm_ops_fail(vm);
	return fence;
}

static void vma_add_ufence(struct xe_vma *vma, struct xe_user_fence *ufence)
{
	if (vma->ufence)
		xe_sync_ufence_put(vma->ufence);
	vma->ufence = __xe_sync_ufence_get(ufence);
}

static void op_add_ufence(struct xe_vm *vm, struct xe_vma_op *op,
			  struct xe_user_fence *ufence)
{
	switch (op->base.op) {
	case DRM_GPUVA_OP_MAP:
		vma_add_ufence(op->map.vma, ufence);
		break;
	case DRM_GPUVA_OP_REMAP:
		if (op->remap.prev)
			vma_add_ufence(op->remap.prev, ufence);
		if (op->remap.next)
			vma_add_ufence(op->remap.next, ufence);
		break;
	case DRM_GPUVA_OP_UNMAP:
		break;
	case DRM_GPUVA_OP_PREFETCH:
		vma_add_ufence(gpuva_to_vma(op->base.prefetch.va), ufence);
		break;
	default:
		drm_warn(&vm->xe->drm, "NOT POSSIBLE");
	}
}

static void vm_bind_ioctl_ops_fini(struct xe_vm *vm, struct xe_vma_ops *vops,
				   struct dma_fence *fence)
{
	struct xe_exec_queue *wait_exec_queue = to_wait_exec_queue(vm, vops->q);
	struct xe_user_fence *ufence;
	struct xe_vma_op *op;
	int i;

	ufence = find_ufence_get(vops->syncs, vops->num_syncs);
	list_for_each_entry(op, &vops->list, link) {
		if (ufence)
			op_add_ufence(vm, op, ufence);

		if (op->base.op == DRM_GPUVA_OP_UNMAP)
			xe_vma_destroy(gpuva_to_vma(op->base.unmap.va), fence);
		else if (op->base.op == DRM_GPUVA_OP_REMAP)
			xe_vma_destroy(gpuva_to_vma(op->base.remap.unmap->va),
				       fence);
	}
	if (ufence)
		xe_sync_ufence_put(ufence);
	for (i = 0; i < vops->num_syncs; i++)
		xe_sync_entry_signal(vops->syncs + i, fence);
	xe_exec_queue_last_fence_set(wait_exec_queue, vm, fence);
	dma_fence_put(fence);
}

static int vm_bind_ioctl_ops_execute(struct xe_vm *vm,
				     struct xe_vma_ops *vops)
{
	struct drm_exec exec;
	struct dma_fence *fence;
	int err;

	lockdep_assert_held_write(&vm->lock);

	drm_exec_init(&exec, DRM_EXEC_INTERRUPTIBLE_WAIT |
		      DRM_EXEC_IGNORE_DUPLICATES, 0);
	drm_exec_until_all_locked(&exec) {
		err = vm_bind_ioctl_ops_lock_and_prep(&exec, vm, vops);
		drm_exec_retry_on_contention(&exec);
		if (err)
			goto unlock;

		fence = ops_execute(vm, vops);
		if (IS_ERR(fence)) {
			err = PTR_ERR(fence);
			goto unlock;
		}

		vm_bind_ioctl_ops_fini(vm, vops, fence);
	}

unlock:
	drm_exec_fini(&exec);
	return err;
}

#define SUPPORTED_FLAGS_STUB  \
	(DRM_XE_VM_BIND_FLAG_READONLY | \
	 DRM_XE_VM_BIND_FLAG_IMMEDIATE | \
	 DRM_XE_VM_BIND_FLAG_NULL | \
	 DRM_XE_VM_BIND_FLAG_DUMPABLE)

#ifdef TEST_VM_OPS_ERROR
#define SUPPORTED_FLAGS	(SUPPORTED_FLAGS_STUB | FORCE_OP_ERROR)
#else
#define SUPPORTED_FLAGS	SUPPORTED_FLAGS_STUB
#endif

#define XE_64K_PAGE_MASK 0xffffull
#define ALL_DRM_XE_SYNCS_FLAGS (DRM_XE_SYNCS_FLAG_WAIT_FOR_OP)

static int vm_bind_ioctl_check_args(struct xe_device *xe,
				    struct drm_xe_vm_bind *args,
				    struct drm_xe_vm_bind_op **bind_ops)
{
	int err;
	int i;

	if (XE_IOCTL_DBG(xe, args->pad || args->pad2) ||
	    XE_IOCTL_DBG(xe, args->reserved[0] || args->reserved[1]))
		return -EINVAL;

	if (XE_IOCTL_DBG(xe, args->extensions))
		return -EINVAL;

	if (args->num_binds > 1) {
		u64 __user *bind_user =
			u64_to_user_ptr(args->vector_of_binds);

		*bind_ops = kvmalloc_array(args->num_binds,
					   sizeof(struct drm_xe_vm_bind_op),
					   GFP_KERNEL | __GFP_ACCOUNT);
		if (!*bind_ops)
			return args->num_binds > 1 ? -ENOBUFS : -ENOMEM;

		err = __copy_from_user(*bind_ops, bind_user,
				       sizeof(struct drm_xe_vm_bind_op) *
				       args->num_binds);
		if (XE_IOCTL_DBG(xe, err)) {
			err = -EFAULT;
			goto free_bind_ops;
		}
	} else {
		*bind_ops = &args->bind;
	}

	for (i = 0; i < args->num_binds; ++i) {
		u64 range = (*bind_ops)[i].range;
		u64 addr = (*bind_ops)[i].addr;
		u32 op = (*bind_ops)[i].op;
		u32 flags = (*bind_ops)[i].flags;
		u32 obj = (*bind_ops)[i].obj;
		u64 obj_offset = (*bind_ops)[i].obj_offset;
		u32 prefetch_region = (*bind_ops)[i].prefetch_mem_region_instance;
		bool is_null = flags & DRM_XE_VM_BIND_FLAG_NULL;
		u16 pat_index = (*bind_ops)[i].pat_index;
		u16 coh_mode;

		if (XE_IOCTL_DBG(xe, pat_index >= xe->pat.n_entries)) {
			err = -EINVAL;
			goto free_bind_ops;
		}

		pat_index = array_index_nospec(pat_index, xe->pat.n_entries);
		(*bind_ops)[i].pat_index = pat_index;
		coh_mode = xe_pat_index_get_coh_mode(xe, pat_index);
		if (XE_IOCTL_DBG(xe, !coh_mode)) { /* hw reserved */
			err = -EINVAL;
			goto free_bind_ops;
		}

		if (XE_WARN_ON(coh_mode > XE_COH_AT_LEAST_1WAY)) {
			err = -EINVAL;
			goto free_bind_ops;
		}

		if (XE_IOCTL_DBG(xe, op > DRM_XE_VM_BIND_OP_PREFETCH) ||
		    XE_IOCTL_DBG(xe, flags & ~SUPPORTED_FLAGS) ||
		    XE_IOCTL_DBG(xe, obj && is_null) ||
		    XE_IOCTL_DBG(xe, obj_offset && is_null) ||
		    XE_IOCTL_DBG(xe, op != DRM_XE_VM_BIND_OP_MAP &&
				 is_null) ||
		    XE_IOCTL_DBG(xe, !obj &&
				 op == DRM_XE_VM_BIND_OP_MAP &&
				 !is_null) ||
		    XE_IOCTL_DBG(xe, !obj &&
				 op == DRM_XE_VM_BIND_OP_UNMAP_ALL) ||
		    XE_IOCTL_DBG(xe, addr &&
				 op == DRM_XE_VM_BIND_OP_UNMAP_ALL) ||
		    XE_IOCTL_DBG(xe, range &&
				 op == DRM_XE_VM_BIND_OP_UNMAP_ALL) ||
		    XE_IOCTL_DBG(xe, obj &&
				 op == DRM_XE_VM_BIND_OP_MAP_USERPTR) ||
		    XE_IOCTL_DBG(xe, coh_mode == XE_COH_NONE &&
				 op == DRM_XE_VM_BIND_OP_MAP_USERPTR) ||
		    XE_IOCTL_DBG(xe, obj &&
				 op == DRM_XE_VM_BIND_OP_PREFETCH) ||
		    XE_IOCTL_DBG(xe, prefetch_region &&
				 op != DRM_XE_VM_BIND_OP_PREFETCH) ||
		    XE_IOCTL_DBG(xe, !(BIT(prefetch_region) &
				       xe->info.mem_region_mask)) ||
		    XE_IOCTL_DBG(xe, obj &&
				 op == DRM_XE_VM_BIND_OP_UNMAP)) {
			err = -EINVAL;
			goto free_bind_ops;
		}

		if (XE_IOCTL_DBG(xe, obj_offset & ~PAGE_MASK) ||
		    XE_IOCTL_DBG(xe, addr & ~PAGE_MASK) ||
		    XE_IOCTL_DBG(xe, range & ~PAGE_MASK) ||
		    XE_IOCTL_DBG(xe, !range &&
				 op != DRM_XE_VM_BIND_OP_UNMAP_ALL)) {
			err = -EINVAL;
			goto free_bind_ops;
		}
	}

	return 0;

free_bind_ops:
	if (args->num_binds > 1)
		kvfree(*bind_ops);
	return err;
}

static int vm_bind_ioctl_signal_fences(struct xe_vm *vm,
				       struct xe_exec_queue *q,
				       struct xe_sync_entry *syncs,
				       int num_syncs)
{
	struct dma_fence *fence;
	int i, err = 0;

	fence = xe_sync_in_fence_get(syncs, num_syncs,
				     to_wait_exec_queue(vm, q), vm);
	if (IS_ERR(fence))
		return PTR_ERR(fence);

	for (i = 0; i < num_syncs; i++)
		xe_sync_entry_signal(&syncs[i], fence);

	xe_exec_queue_last_fence_set(to_wait_exec_queue(vm, q), vm,
				     fence);
	dma_fence_put(fence);

	return err;
}

static void xe_vma_ops_init(struct xe_vma_ops *vops, struct xe_vm *vm,
			    struct xe_exec_queue *q,
			    struct xe_sync_entry *syncs, u32 num_syncs)
{
	memset(vops, 0, sizeof(*vops));
	INIT_LIST_HEAD(&vops->list);
	vops->vm = vm;
	vops->q = q;
	vops->syncs = syncs;
	vops->num_syncs = num_syncs;
}

static int xe_vm_bind_ioctl_validate_bo(struct xe_device *xe, struct xe_bo *bo,
					u64 addr, u64 range, u64 obj_offset,
					u16 pat_index)
{
	u16 coh_mode;

	if (XE_IOCTL_DBG(xe, range > bo->size) ||
	    XE_IOCTL_DBG(xe, obj_offset >
			 bo->size - range)) {
		return -EINVAL;
	}

	if (bo->flags & XE_BO_FLAG_INTERNAL_64K) {
		if (XE_IOCTL_DBG(xe, obj_offset &
				 XE_64K_PAGE_MASK) ||
		    XE_IOCTL_DBG(xe, addr & XE_64K_PAGE_MASK) ||
		    XE_IOCTL_DBG(xe, range & XE_64K_PAGE_MASK)) {
			return  -EINVAL;
		}
	}

	coh_mode = xe_pat_index_get_coh_mode(xe, pat_index);
	if (bo->cpu_caching) {
		if (XE_IOCTL_DBG(xe, coh_mode == XE_COH_NONE &&
				 bo->cpu_caching == DRM_XE_GEM_CPU_CACHING_WB)) {
			return  -EINVAL;
		}
	} else if (XE_IOCTL_DBG(xe, coh_mode == XE_COH_NONE)) {
		/*
		 * Imported dma-buf from a different device should
		 * require 1way or 2way coherency since we don't know
		 * how it was mapped on the CPU. Just assume is it
		 * potentially cached on CPU side.
		 */
		return  -EINVAL;
	}

	return 0;
}

int xe_vm_bind_ioctl(struct drm_device *dev, void *data, struct drm_file *file)
{
	struct xe_device *xe = to_xe_device(dev);
	struct xe_file *xef = to_xe_file(file);
	struct drm_xe_vm_bind *args = data;
	struct drm_xe_sync __user *syncs_user;
	struct xe_bo **bos = NULL;
	struct drm_gpuva_ops **ops = NULL;
	struct xe_vm *vm;
	struct xe_exec_queue *q = NULL;
	u32 num_syncs, num_ufence = 0;
	struct xe_sync_entry *syncs = NULL;
	struct drm_xe_vm_bind_op *bind_ops;
	struct xe_vma_ops vops;
	int err;
	int i;

	err = vm_bind_ioctl_check_args(xe, args, &bind_ops);
	if (err)
		return err;

	if (args->exec_queue_id) {
		q = xe_exec_queue_lookup(xef, args->exec_queue_id);
		if (XE_IOCTL_DBG(xe, !q)) {
			err = -ENOENT;
			goto free_objs;
		}

		if (XE_IOCTL_DBG(xe, !(q->flags & EXEC_QUEUE_FLAG_VM))) {
			err = -EINVAL;
			goto put_exec_queue;
		}
	}

	vm = xe_vm_lookup(xef, args->vm_id);
	if (XE_IOCTL_DBG(xe, !vm)) {
		err = -EINVAL;
		goto put_exec_queue;
	}

	err = down_write_killable(&vm->lock);
	if (err)
		goto put_vm;

	if (XE_IOCTL_DBG(xe, xe_vm_is_closed_or_banned(vm))) {
		err = -ENOENT;
		goto release_vm_lock;
	}

	for (i = 0; i < args->num_binds; ++i) {
		u64 range = bind_ops[i].range;
		u64 addr = bind_ops[i].addr;

		if (XE_IOCTL_DBG(xe, range > vm->size) ||
		    XE_IOCTL_DBG(xe, addr > vm->size - range)) {
			err = -EINVAL;
			goto release_vm_lock;
		}
	}

	if (args->num_binds) {
		bos = kvcalloc(args->num_binds, sizeof(*bos),
			       GFP_KERNEL | __GFP_ACCOUNT);
		if (!bos) {
			err = -ENOMEM;
			goto release_vm_lock;
		}

		ops = kvcalloc(args->num_binds, sizeof(*ops),
			       GFP_KERNEL | __GFP_ACCOUNT);
		if (!ops) {
			err = -ENOMEM;
			goto release_vm_lock;
		}
	}

	for (i = 0; i < args->num_binds; ++i) {
		struct drm_gem_object *gem_obj;
		u64 range = bind_ops[i].range;
		u64 addr = bind_ops[i].addr;
		u32 obj = bind_ops[i].obj;
		u64 obj_offset = bind_ops[i].obj_offset;
		u16 pat_index = bind_ops[i].pat_index;

		if (!obj)
			continue;

		gem_obj = drm_gem_object_lookup(file, obj);
		if (XE_IOCTL_DBG(xe, !gem_obj)) {
			err = -ENOENT;
			goto put_obj;
		}
		bos[i] = gem_to_xe_bo(gem_obj);

		err = xe_vm_bind_ioctl_validate_bo(xe, bos[i], addr, range,
						   obj_offset, pat_index);
		if (err)
			goto put_obj;
	}

	if (args->num_syncs) {
		syncs = kcalloc(args->num_syncs, sizeof(*syncs), GFP_KERNEL);
		if (!syncs) {
			err = -ENOMEM;
			goto put_obj;
		}
	}

	syncs_user = u64_to_user_ptr(args->syncs);
	for (num_syncs = 0; num_syncs < args->num_syncs; num_syncs++) {
		err = xe_sync_entry_parse(xe, xef, &syncs[num_syncs],
					  &syncs_user[num_syncs],
					  (xe_vm_in_lr_mode(vm) ?
					   SYNC_PARSE_FLAG_LR_MODE : 0) |
					  (!args->num_binds ?
					   SYNC_PARSE_FLAG_DISALLOW_USER_FENCE : 0));
		if (err)
			goto free_syncs;

		if (xe_sync_is_ufence(&syncs[num_syncs]))
			num_ufence++;
	}

	if (XE_IOCTL_DBG(xe, num_ufence > 1)) {
		err = -EINVAL;
		goto free_syncs;
	}

	if (!args->num_binds) {
		err = -ENODATA;
		goto free_syncs;
	}

	xe_vma_ops_init(&vops, vm, q, syncs, num_syncs);
	for (i = 0; i < args->num_binds; ++i) {
		u64 range = bind_ops[i].range;
		u64 addr = bind_ops[i].addr;
		u32 op = bind_ops[i].op;
		u32 flags = bind_ops[i].flags;
		u64 obj_offset = bind_ops[i].obj_offset;
		u32 prefetch_region = bind_ops[i].prefetch_mem_region_instance;
		u16 pat_index = bind_ops[i].pat_index;

		ops[i] = vm_bind_ioctl_ops_create(vm, bos[i], obj_offset,
						  addr, range, op, flags,
						  prefetch_region, pat_index);
		if (IS_ERR(ops[i])) {
			err = PTR_ERR(ops[i]);
			ops[i] = NULL;
			goto unwind_ops;
		}

		err = vm_bind_ioctl_ops_parse(vm, ops[i], &vops);
		if (err)
			goto unwind_ops;

#ifdef TEST_VM_OPS_ERROR
		if (flags & FORCE_OP_ERROR) {
			vops.inject_error = true;
			vm->xe->vm_inject_error_position =
				(vm->xe->vm_inject_error_position + 1) %
				FORCE_OP_ERROR_COUNT;
		}
#endif
	}

	/* Nothing to do */
	if (list_empty(&vops.list)) {
		err = -ENODATA;
		goto unwind_ops;
	}

	err = xe_vma_ops_alloc(&vops, args->num_binds > 1);
	if (err)
		goto unwind_ops;

	err = vm_bind_ioctl_ops_execute(vm, &vops);

unwind_ops:
	if (err && err != -ENODATA)
		vm_bind_ioctl_ops_unwind(vm, ops, args->num_binds);
	xe_vma_ops_fini(&vops);
	for (i = args->num_binds - 1; i >= 0; --i)
		if (ops[i])
			drm_gpuva_ops_free(&vm->gpuvm, ops[i]);
free_syncs:
	if (err == -ENODATA)
		err = vm_bind_ioctl_signal_fences(vm, q, syncs, num_syncs);
	while (num_syncs--)
		xe_sync_entry_cleanup(&syncs[num_syncs]);

	kfree(syncs);
put_obj:
	for (i = 0; i < args->num_binds; ++i)
		xe_bo_put(bos[i]);
release_vm_lock:
	up_write(&vm->lock);
put_vm:
	xe_vm_put(vm);
put_exec_queue:
	if (q)
		xe_exec_queue_put(q);
free_objs:
	kvfree(bos);
	kvfree(ops);
	if (args->num_binds > 1)
		kvfree(bind_ops);
	return err;
}

/**
 * xe_vm_lock() - Lock the vm's dma_resv object
 * @vm: The struct xe_vm whose lock is to be locked
 * @intr: Whether to perform any wait interruptible
 *
 * Return: 0 on success, -EINTR if @intr is true and the wait for a
 * contended lock was interrupted. If @intr is false, the function
 * always returns 0.
 */
int xe_vm_lock(struct xe_vm *vm, bool intr)
{
	if (intr)
		return dma_resv_lock_interruptible(xe_vm_resv(vm), NULL);

	return dma_resv_lock(xe_vm_resv(vm), NULL);
}

/**
 * xe_vm_unlock() - Unlock the vm's dma_resv object
 * @vm: The struct xe_vm whose lock is to be released.
 *
 * Unlock a buffer object lock that was locked by xe_vm_lock().
 */
void xe_vm_unlock(struct xe_vm *vm)
{
	dma_resv_unlock(xe_vm_resv(vm));
}

/**
 * xe_vm_invalidate_vma - invalidate GPU mappings for VMA without a lock
 * @vma: VMA to invalidate
 *
 * Walks a list of page tables leaves which it memset the entries owned by this
 * VMA to zero, invalidates the TLBs, and block until TLBs invalidation is
 * complete.
 *
 * Returns 0 for success, negative error code otherwise.
 */
int xe_vm_invalidate_vma(struct xe_vma *vma)
{
	struct xe_device *xe = xe_vma_vm(vma)->xe;
	struct xe_tile *tile;
	struct xe_gt_tlb_invalidation_fence fence[XE_MAX_TILES_PER_DEVICE];
	u32 tile_needs_invalidate = 0;
	u8 id;
	int ret = 0;

	xe_assert(xe, !xe_vma_is_null(vma));
	trace_xe_vma_invalidate(vma);

	vm_dbg(&xe_vma_vm(vma)->xe->drm,
	       "INVALIDATE: addr=0x%016llx, range=0x%016llx",
		xe_vma_start(vma), xe_vma_size(vma));

	/* Check that we don't race with page-table updates */
	if (IS_ENABLED(CONFIG_PROVE_LOCKING)) {
		if (xe_vma_is_userptr(vma)) {
			WARN_ON_ONCE(!mmu_interval_check_retry
				     (&to_userptr_vma(vma)->userptr.notifier,
				      to_userptr_vma(vma)->userptr.notifier_seq));
			WARN_ON_ONCE(!dma_resv_test_signaled(xe_vm_resv(xe_vma_vm(vma)),
							     DMA_RESV_USAGE_BOOKKEEP));

		} else {
			xe_bo_assert_held(xe_vma_bo(vma));
		}
	}

	for_each_tile(tile, xe, id) {
		if (xe_pt_zap_ptes(tile, vma)) {
			xe_device_wmb(xe);
			xe_gt_tlb_invalidation_fence_init(tile->primary_gt,
							  &fence[id], true);

			/*
			 * FIXME: We potentially need to invalidate multiple
			 * GTs within the tile
			 */
			ret = xe_gt_tlb_invalidation_vma(tile->primary_gt,
							 &fence[id], vma);
			if (ret < 0) {
				xe_gt_tlb_invalidation_fence_fini(&fence[id]);
				goto wait;
			}

			tile_needs_invalidate |= BIT(id);
		}
	}

wait:
	for_each_tile(tile, xe, id)
		if (tile_needs_invalidate & BIT(id))
			xe_gt_tlb_invalidation_fence_wait(&fence[id]);

	vma->tile_invalidated = vma->tile_mask;

	return ret;
}

struct xe_vm_snapshot {
	unsigned long num_snaps;
	struct {
		u64 ofs, bo_ofs;
		unsigned long len;
		struct xe_bo *bo;
		void *data;
		struct mm_struct *mm;
	} snap[];
};

struct xe_vm_snapshot *xe_vm_snapshot_capture(struct xe_vm *vm)
{
	unsigned long num_snaps = 0, i;
	struct xe_vm_snapshot *snap = NULL;
	struct drm_gpuva *gpuva;

	if (!vm)
		return NULL;

	mutex_lock(&vm->snap_mutex);
	drm_gpuvm_for_each_va(gpuva, &vm->gpuvm) {
		if (gpuva->flags & XE_VMA_DUMPABLE)
			num_snaps++;
	}

	if (num_snaps)
		snap = kvzalloc(offsetof(struct xe_vm_snapshot, snap[num_snaps]), GFP_NOWAIT);
	if (!snap) {
		snap = num_snaps ? ERR_PTR(-ENOMEM) : ERR_PTR(-ENODEV);
		goto out_unlock;
	}

	snap->num_snaps = num_snaps;
	i = 0;
	drm_gpuvm_for_each_va(gpuva, &vm->gpuvm) {
		struct xe_vma *vma = gpuva_to_vma(gpuva);
		struct xe_bo *bo = vma->gpuva.gem.obj ?
			gem_to_xe_bo(vma->gpuva.gem.obj) : NULL;

		if (!(gpuva->flags & XE_VMA_DUMPABLE))
			continue;

		snap->snap[i].ofs = xe_vma_start(vma);
		snap->snap[i].len = xe_vma_size(vma);
		if (bo) {
			snap->snap[i].bo = xe_bo_get(bo);
			snap->snap[i].bo_ofs = xe_vma_bo_offset(vma);
		} else if (xe_vma_is_userptr(vma)) {
			struct mm_struct *mm =
				to_userptr_vma(vma)->userptr.notifier.mm;

			if (mmget_not_zero(mm))
				snap->snap[i].mm = mm;
			else
				snap->snap[i].data = ERR_PTR(-EFAULT);

			snap->snap[i].bo_ofs = xe_vma_userptr(vma);
		} else {
			snap->snap[i].data = ERR_PTR(-ENOENT);
		}
		i++;
	}

out_unlock:
	mutex_unlock(&vm->snap_mutex);
	return snap;
}

void xe_vm_snapshot_capture_delayed(struct xe_vm_snapshot *snap)
{
	if (IS_ERR_OR_NULL(snap))
		return;

	for (int i = 0; i < snap->num_snaps; i++) {
		struct xe_bo *bo = snap->snap[i].bo;
		struct iosys_map src;
		int err;

		if (IS_ERR(snap->snap[i].data))
			continue;

		snap->snap[i].data = kvmalloc(snap->snap[i].len, GFP_USER);
		if (!snap->snap[i].data) {
			snap->snap[i].data = ERR_PTR(-ENOMEM);
			goto cleanup_bo;
		}

		if (bo) {
			xe_bo_lock(bo, false);
			err = ttm_bo_vmap(&bo->ttm, &src);
			if (!err) {
				xe_map_memcpy_from(xe_bo_device(bo),
						   snap->snap[i].data,
						   &src, snap->snap[i].bo_ofs,
						   snap->snap[i].len);
				ttm_bo_vunmap(&bo->ttm, &src);
			}
			xe_bo_unlock(bo);
		} else {
			void __user *userptr = (void __user *)(size_t)snap->snap[i].bo_ofs;

			kthread_use_mm(snap->snap[i].mm);
			if (!copy_from_user(snap->snap[i].data, userptr, snap->snap[i].len))
				err = 0;
			else
				err = -EFAULT;
			kthread_unuse_mm(snap->snap[i].mm);

			mmput(snap->snap[i].mm);
			snap->snap[i].mm = NULL;
		}

		if (err) {
			kvfree(snap->snap[i].data);
			snap->snap[i].data = ERR_PTR(err);
		}

cleanup_bo:
		xe_bo_put(bo);
		snap->snap[i].bo = NULL;
	}
}

void xe_vm_snapshot_print(struct xe_vm_snapshot *snap, struct drm_printer *p)
{
	unsigned long i, j;

	if (IS_ERR_OR_NULL(snap)) {
		drm_printf(p, "[0].error: %li\n", PTR_ERR(snap));
		return;
	}

	for (i = 0; i < snap->num_snaps; i++) {
		drm_printf(p, "[%llx].length: 0x%lx\n", snap->snap[i].ofs, snap->snap[i].len);

		if (IS_ERR(snap->snap[i].data)) {
			drm_printf(p, "[%llx].error: %li\n", snap->snap[i].ofs,
				   PTR_ERR(snap->snap[i].data));
			continue;
		}

		drm_printf(p, "[%llx].data: ", snap->snap[i].ofs);

		for (j = 0; j < snap->snap[i].len; j += sizeof(u32)) {
			u32 *val = snap->snap[i].data + j;
			char dumped[ASCII85_BUFSZ];

			drm_puts(p, ascii85_encode(*val, dumped));
		}

		drm_puts(p, "\n");
	}
}

void xe_vm_snapshot_free(struct xe_vm_snapshot *snap)
{
	unsigned long i;

	if (IS_ERR_OR_NULL(snap))
		return;

	for (i = 0; i < snap->num_snaps; i++) {
		if (!IS_ERR(snap->snap[i].data))
			kvfree(snap->snap[i].data);
		xe_bo_put(snap->snap[i].bo);
		if (snap->snap[i].mm)
			mmput(snap->snap[i].mm);
	}
	kvfree(snap);
}<|MERGE_RESOLUTION|>--- conflicted
+++ resolved
@@ -1673,10 +1673,8 @@
 		XE_WARN_ON(vm->pt_root[id]);
 
 	trace_xe_vm_free(vm);
-<<<<<<< HEAD
+
 	ttm_lru_bulk_move_fini(&xe->ttm, &vm->lru_bulk_move);
-=======
->>>>>>> 5be63fc1
 
 	if (vm->xef)
 		xe_file_put(vm->xef);
