--- conflicted
+++ resolved
@@ -517,14 +517,6 @@
 	if (nct3018y->part_num < 0) {
 		dev_dbg(&client->dev, "Failed to read NCT3018Y_REG_PART.\n");
 		return nct3018y->part_num;
-<<<<<<< HEAD
-	} else if (nct3018y->part_num == NCT3018Y_REG_PART_NCT3018Y) {
-		flags = NCT3018Y_BIT_HF;
-		err = i2c_smbus_write_byte_data(client, NCT3018Y_REG_CTRL, flags);
-		if (err < 0) {
-			dev_dbg(&client->dev, "Unable to write NCT3018Y_REG_CTRL.\n");
-			return err;
-=======
 	} else {
 		nct3018y->part_num &= 0x03; /* Part number is corresponding to bit 0 and 1 */
 		if (nct3018y->part_num == NCT3018Y_REG_PART_NCT3018Y) {
@@ -534,7 +526,6 @@
 				dev_dbg(&client->dev, "Unable to write NCT3018Y_REG_CTRL.\n");
 				return err;
 			}
->>>>>>> 0c383648
 		}
 	}
 
