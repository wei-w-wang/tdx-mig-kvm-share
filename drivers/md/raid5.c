--- conflicted
+++ resolved
@@ -7371,22 +7371,6 @@
 			stripe = (stripe | (stripe-1)) + 1;
 		mddev->queue->limits.discard_alignment = stripe;
 		mddev->queue->limits.discard_granularity = stripe;
-<<<<<<< HEAD
-
-		/*
-		 * We use 16-bit counter of active stripes in bi_phys_segments
-		 * (minus one for over-loaded initialization)
-		 */
-		blk_queue_max_hw_sectors(mddev->queue, 0xfffe * STRIPE_SECTORS);
-		blk_queue_max_discard_sectors(mddev->queue,
-					      0xfffe * STRIPE_SECTORS);
-=======
-		/*
-		 * unaligned part of discard request will be ignored, so can't
-		 * guarantee discard_zeroes_data
-		 */
-		mddev->queue->limits.discard_zeroes_data = 0;
->>>>>>> b506335e
 
 		blk_queue_max_write_same_sectors(mddev->queue, 0);
 		blk_queue_max_write_zeroes_sectors(mddev->queue, 0);
