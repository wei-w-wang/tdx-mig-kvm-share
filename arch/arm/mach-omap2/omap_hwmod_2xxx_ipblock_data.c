/*
 * omap_hwmod_2xxx_ipblock_data.c - common IP block data for OMAP2xxx
 *
 * Copyright (C) 2011 Nokia Corporation
 * Paul Walmsley
 *
 * This program is free software; you can redistribute it and/or modify
 * it under the terms of the GNU General Public License version 2 as
 * published by the Free Software Foundation.
 */

<<<<<<< HEAD
#include <plat/serial.h>
=======
>>>>>>> 3d82cbbb
#include <linux/platform_data/gpio-omap.h>
#include <plat-omap/dma-omap.h>
#include <plat/dmtimer.h>
#include <linux/platform_data/spi-omap2-mcspi.h>

#include "omap_hwmod.h"
#include "omap_hwmod_common_data.h"
#include "cm-regbits-24xx.h"
#include "prm-regbits-24xx.h"
#include "wd_timer.h"

struct omap_hwmod_irq_info omap2xxx_timer12_mpu_irqs[] = {
	{ .irq = 48 + OMAP_INTC_START, },
	{ .irq = -1 },
};

struct omap_hwmod_dma_info omap2xxx_dss_sdma_chs[] = {
	{ .name = "dispc", .dma_req = 5 },
	{ .dma_req = -1 }
};

/*
 * 'dispc' class
 * display controller
 */

static struct omap_hwmod_class_sysconfig omap2_dispc_sysc = {
	.rev_offs	= 0x0000,
	.sysc_offs	= 0x0010,
	.syss_offs	= 0x0014,
	.sysc_flags	= (SYSC_HAS_SIDLEMODE | SYSC_HAS_MIDLEMODE |
			   SYSC_HAS_SOFTRESET | SYSC_HAS_AUTOIDLE),
	.idlemodes	= (SIDLE_FORCE | SIDLE_NO | SIDLE_SMART |
			   MSTANDBY_FORCE | MSTANDBY_NO | MSTANDBY_SMART),
	.sysc_fields	= &omap_hwmod_sysc_type1,
};

struct omap_hwmod_class omap2_dispc_hwmod_class = {
	.name	= "dispc",
	.sysc	= &omap2_dispc_sysc,
};

/* OMAP2xxx Timer Common */
static struct omap_hwmod_class_sysconfig omap2xxx_timer_sysc = {
	.rev_offs	= 0x0000,
	.sysc_offs	= 0x0010,
	.syss_offs	= 0x0014,
	.sysc_flags	= (SYSC_HAS_SIDLEMODE | SYSC_HAS_CLOCKACTIVITY |
			   SYSC_HAS_ENAWAKEUP | SYSC_HAS_SOFTRESET |
			   SYSC_HAS_AUTOIDLE),
	.idlemodes	= (SIDLE_FORCE | SIDLE_NO | SIDLE_SMART),
	.sysc_fields	= &omap_hwmod_sysc_type1,
};

struct omap_hwmod_class omap2xxx_timer_hwmod_class = {
	.name	= "timer",
	.sysc	= &omap2xxx_timer_sysc,
};

/*
 * 'wd_timer' class
 * 32-bit watchdog upward counter that generates a pulse on the reset pin on
 * overflow condition
 */

static struct omap_hwmod_class_sysconfig omap2xxx_wd_timer_sysc = {
	.rev_offs	= 0x0000,
	.sysc_offs	= 0x0010,
	.syss_offs	= 0x0014,
	.sysc_flags	= (SYSC_HAS_EMUFREE | SYSC_HAS_SOFTRESET |
			   SYSC_HAS_AUTOIDLE | SYSS_HAS_RESET_STATUS),
	.sysc_fields	= &omap_hwmod_sysc_type1,
};

struct omap_hwmod_class omap2xxx_wd_timer_hwmod_class = {
	.name		= "wd_timer",
	.sysc		= &omap2xxx_wd_timer_sysc,
	.pre_shutdown	= &omap2_wd_timer_disable,
	.reset		= &omap2_wd_timer_reset,
};

/*
 * 'gpio' class
 * general purpose io module
 */
static struct omap_hwmod_class_sysconfig omap2xxx_gpio_sysc = {
	.rev_offs	= 0x0000,
	.sysc_offs	= 0x0010,
	.syss_offs	= 0x0014,
	.sysc_flags	= (SYSC_HAS_ENAWAKEUP | SYSC_HAS_SIDLEMODE |
			   SYSC_HAS_SOFTRESET | SYSC_HAS_AUTOIDLE |
			   SYSS_HAS_RESET_STATUS),
	.idlemodes	= (SIDLE_FORCE | SIDLE_NO | SIDLE_SMART),
	.sysc_fields	= &omap_hwmod_sysc_type1,
};

struct omap_hwmod_class omap2xxx_gpio_hwmod_class = {
	.name = "gpio",
	.sysc = &omap2xxx_gpio_sysc,
	.rev = 0,
};

/* system dma */
static struct omap_hwmod_class_sysconfig omap2xxx_dma_sysc = {
	.rev_offs	= 0x0000,
	.sysc_offs	= 0x002c,
	.syss_offs	= 0x0028,
	.sysc_flags	= (SYSC_HAS_SOFTRESET | SYSC_HAS_MIDLEMODE |
			   SYSC_HAS_CLOCKACTIVITY | SYSC_HAS_EMUFREE |
			   SYSC_HAS_AUTOIDLE | SYSS_HAS_RESET_STATUS),
	.idlemodes	= (MSTANDBY_FORCE | MSTANDBY_NO | MSTANDBY_SMART),
	.sysc_fields	= &omap_hwmod_sysc_type1,
};

struct omap_hwmod_class omap2xxx_dma_hwmod_class = {
	.name	= "dma",
	.sysc	= &omap2xxx_dma_sysc,
};

/*
 * 'mailbox' class
 * mailbox module allowing communication between the on-chip processors
 * using a queued mailbox-interrupt mechanism.
 */

static struct omap_hwmod_class_sysconfig omap2xxx_mailbox_sysc = {
	.rev_offs	= 0x000,
	.sysc_offs	= 0x010,
	.syss_offs	= 0x014,
	.sysc_flags	= (SYSC_HAS_CLOCKACTIVITY | SYSC_HAS_SIDLEMODE |
			   SYSC_HAS_SOFTRESET | SYSC_HAS_AUTOIDLE),
	.idlemodes	= (SIDLE_FORCE | SIDLE_NO | SIDLE_SMART),
	.sysc_fields	= &omap_hwmod_sysc_type1,
};

struct omap_hwmod_class omap2xxx_mailbox_hwmod_class = {
	.name	= "mailbox",
	.sysc	= &omap2xxx_mailbox_sysc,
};

/*
 * 'mcspi' class
 * multichannel serial port interface (mcspi) / master/slave synchronous serial
 * bus
 */

static struct omap_hwmod_class_sysconfig omap2xxx_mcspi_sysc = {
	.rev_offs	= 0x0000,
	.sysc_offs	= 0x0010,
	.syss_offs	= 0x0014,
	.sysc_flags	= (SYSC_HAS_CLOCKACTIVITY | SYSC_HAS_SIDLEMODE |
				SYSC_HAS_ENAWAKEUP | SYSC_HAS_SOFTRESET |
				SYSC_HAS_AUTOIDLE | SYSS_HAS_RESET_STATUS),
	.idlemodes	= (SIDLE_FORCE | SIDLE_NO | SIDLE_SMART),
	.sysc_fields	= &omap_hwmod_sysc_type1,
};

struct omap_hwmod_class omap2xxx_mcspi_class = {
	.name	= "mcspi",
	.sysc	= &omap2xxx_mcspi_sysc,
	.rev	= OMAP2_MCSPI_REV,
};

/*
 * 'gpmc' class
 * general purpose memory controller
 */

static struct omap_hwmod_class_sysconfig omap2xxx_gpmc_sysc = {
	.rev_offs	= 0x0000,
	.sysc_offs	= 0x0010,
	.syss_offs	= 0x0014,
	.sysc_flags	= (SYSC_HAS_AUTOIDLE | SYSC_HAS_SIDLEMODE |
			   SYSC_HAS_SOFTRESET | SYSS_HAS_RESET_STATUS),
	.idlemodes	= (SIDLE_FORCE | SIDLE_NO | SIDLE_SMART),
	.sysc_fields	= &omap_hwmod_sysc_type1,
};

static struct omap_hwmod_class omap2xxx_gpmc_hwmod_class = {
	.name	= "gpmc",
	.sysc	= &omap2xxx_gpmc_sysc,
};

/*
 * IP blocks
 */

/* L3 */
struct omap_hwmod omap2xxx_l3_main_hwmod = {
	.name		= "l3_main",
	.class		= &l3_hwmod_class,
	.flags		= HWMOD_NO_IDLEST,
};

/* L4 CORE */
struct omap_hwmod omap2xxx_l4_core_hwmod = {
	.name		= "l4_core",
	.class		= &l4_hwmod_class,
	.flags		= HWMOD_NO_IDLEST,
};

/* L4 WKUP */
struct omap_hwmod omap2xxx_l4_wkup_hwmod = {
	.name		= "l4_wkup",
	.class		= &l4_hwmod_class,
	.flags		= HWMOD_NO_IDLEST,
};

/* MPU */
static struct omap_hwmod_irq_info omap2xxx_mpu_irqs[] = {
	{ .name = "pmu", .irq = 3 + OMAP_INTC_START },
	{ .irq = -1 }
};

struct omap_hwmod omap2xxx_mpu_hwmod = {
	.name		= "mpu",
	.mpu_irqs	= omap2xxx_mpu_irqs,
	.class		= &mpu_hwmod_class,
	.main_clk	= "mpu_ck",
};

/* IVA2 */
struct omap_hwmod omap2xxx_iva_hwmod = {
	.name		= "iva",
	.class		= &iva_hwmod_class,
};

/* always-on timers dev attribute */
static struct omap_timer_capability_dev_attr capability_alwon_dev_attr = {
	.timer_capability       = OMAP_TIMER_ALWON,
};

/* pwm timers dev attribute */
static struct omap_timer_capability_dev_attr capability_pwm_dev_attr = {
	.timer_capability       = OMAP_TIMER_HAS_PWM,
};

/* timers with DSP interrupt dev attribute */
static struct omap_timer_capability_dev_attr capability_dsp_dev_attr = {
	.timer_capability       = OMAP_TIMER_HAS_DSP_IRQ,
};

/* timer1 */

struct omap_hwmod omap2xxx_timer1_hwmod = {
	.name		= "timer1",
	.mpu_irqs	= omap2_timer1_mpu_irqs,
	.main_clk	= "gpt1_fck",
	.prcm		= {
		.omap2 = {
			.prcm_reg_id = 1,
			.module_bit = OMAP24XX_EN_GPT1_SHIFT,
			.module_offs = WKUP_MOD,
			.idlest_reg_id = 1,
			.idlest_idle_bit = OMAP24XX_ST_GPT1_SHIFT,
		},
	},
	.dev_attr	= &capability_alwon_dev_attr,
	.class		= &omap2xxx_timer_hwmod_class,
};

/* timer2 */

struct omap_hwmod omap2xxx_timer2_hwmod = {
	.name		= "timer2",
	.mpu_irqs	= omap2_timer2_mpu_irqs,
	.main_clk	= "gpt2_fck",
	.prcm		= {
		.omap2 = {
			.prcm_reg_id = 1,
			.module_bit = OMAP24XX_EN_GPT2_SHIFT,
			.module_offs = CORE_MOD,
			.idlest_reg_id = 1,
			.idlest_idle_bit = OMAP24XX_ST_GPT2_SHIFT,
		},
	},
	.class		= &omap2xxx_timer_hwmod_class,
};

/* timer3 */

struct omap_hwmod omap2xxx_timer3_hwmod = {
	.name		= "timer3",
	.mpu_irqs	= omap2_timer3_mpu_irqs,
	.main_clk	= "gpt3_fck",
	.prcm		= {
		.omap2 = {
			.prcm_reg_id = 1,
			.module_bit = OMAP24XX_EN_GPT3_SHIFT,
			.module_offs = CORE_MOD,
			.idlest_reg_id = 1,
			.idlest_idle_bit = OMAP24XX_ST_GPT3_SHIFT,
		},
	},
	.class		= &omap2xxx_timer_hwmod_class,
};

/* timer4 */

struct omap_hwmod omap2xxx_timer4_hwmod = {
	.name		= "timer4",
	.mpu_irqs	= omap2_timer4_mpu_irqs,
	.main_clk	= "gpt4_fck",
	.prcm		= {
		.omap2 = {
			.prcm_reg_id = 1,
			.module_bit = OMAP24XX_EN_GPT4_SHIFT,
			.module_offs = CORE_MOD,
			.idlest_reg_id = 1,
			.idlest_idle_bit = OMAP24XX_ST_GPT4_SHIFT,
		},
	},
	.class		= &omap2xxx_timer_hwmod_class,
};

/* timer5 */

struct omap_hwmod omap2xxx_timer5_hwmod = {
	.name		= "timer5",
	.mpu_irqs	= omap2_timer5_mpu_irqs,
	.main_clk	= "gpt5_fck",
	.prcm		= {
		.omap2 = {
			.prcm_reg_id = 1,
			.module_bit = OMAP24XX_EN_GPT5_SHIFT,
			.module_offs = CORE_MOD,
			.idlest_reg_id = 1,
			.idlest_idle_bit = OMAP24XX_ST_GPT5_SHIFT,
		},
	},
	.dev_attr	= &capability_dsp_dev_attr,
	.class		= &omap2xxx_timer_hwmod_class,
};

/* timer6 */

struct omap_hwmod omap2xxx_timer6_hwmod = {
	.name		= "timer6",
	.mpu_irqs	= omap2_timer6_mpu_irqs,
	.main_clk	= "gpt6_fck",
	.prcm		= {
		.omap2 = {
			.prcm_reg_id = 1,
			.module_bit = OMAP24XX_EN_GPT6_SHIFT,
			.module_offs = CORE_MOD,
			.idlest_reg_id = 1,
			.idlest_idle_bit = OMAP24XX_ST_GPT6_SHIFT,
		},
	},
	.dev_attr	= &capability_dsp_dev_attr,
	.class		= &omap2xxx_timer_hwmod_class,
};

/* timer7 */

struct omap_hwmod omap2xxx_timer7_hwmod = {
	.name		= "timer7",
	.mpu_irqs	= omap2_timer7_mpu_irqs,
	.main_clk	= "gpt7_fck",
	.prcm		= {
		.omap2 = {
			.prcm_reg_id = 1,
			.module_bit = OMAP24XX_EN_GPT7_SHIFT,
			.module_offs = CORE_MOD,
			.idlest_reg_id = 1,
			.idlest_idle_bit = OMAP24XX_ST_GPT7_SHIFT,
		},
	},
	.dev_attr	= &capability_dsp_dev_attr,
	.class		= &omap2xxx_timer_hwmod_class,
};

/* timer8 */

struct omap_hwmod omap2xxx_timer8_hwmod = {
	.name		= "timer8",
	.mpu_irqs	= omap2_timer8_mpu_irqs,
	.main_clk	= "gpt8_fck",
	.prcm		= {
		.omap2 = {
			.prcm_reg_id = 1,
			.module_bit = OMAP24XX_EN_GPT8_SHIFT,
			.module_offs = CORE_MOD,
			.idlest_reg_id = 1,
			.idlest_idle_bit = OMAP24XX_ST_GPT8_SHIFT,
		},
	},
	.dev_attr	= &capability_dsp_dev_attr,
	.class		= &omap2xxx_timer_hwmod_class,
};

/* timer9 */

struct omap_hwmod omap2xxx_timer9_hwmod = {
	.name		= "timer9",
	.mpu_irqs	= omap2_timer9_mpu_irqs,
	.main_clk	= "gpt9_fck",
	.prcm		= {
		.omap2 = {
			.prcm_reg_id = 1,
			.module_bit = OMAP24XX_EN_GPT9_SHIFT,
			.module_offs = CORE_MOD,
			.idlest_reg_id = 1,
			.idlest_idle_bit = OMAP24XX_ST_GPT9_SHIFT,
		},
	},
	.dev_attr	= &capability_pwm_dev_attr,
	.class		= &omap2xxx_timer_hwmod_class,
};

/* timer10 */

struct omap_hwmod omap2xxx_timer10_hwmod = {
	.name		= "timer10",
	.mpu_irqs	= omap2_timer10_mpu_irqs,
	.main_clk	= "gpt10_fck",
	.prcm		= {
		.omap2 = {
			.prcm_reg_id = 1,
			.module_bit = OMAP24XX_EN_GPT10_SHIFT,
			.module_offs = CORE_MOD,
			.idlest_reg_id = 1,
			.idlest_idle_bit = OMAP24XX_ST_GPT10_SHIFT,
		},
	},
	.dev_attr	= &capability_pwm_dev_attr,
	.class		= &omap2xxx_timer_hwmod_class,
};

/* timer11 */

struct omap_hwmod omap2xxx_timer11_hwmod = {
	.name		= "timer11",
	.mpu_irqs	= omap2_timer11_mpu_irqs,
	.main_clk	= "gpt11_fck",
	.prcm		= {
		.omap2 = {
			.prcm_reg_id = 1,
			.module_bit = OMAP24XX_EN_GPT11_SHIFT,
			.module_offs = CORE_MOD,
			.idlest_reg_id = 1,
			.idlest_idle_bit = OMAP24XX_ST_GPT11_SHIFT,
		},
	},
	.dev_attr	= &capability_pwm_dev_attr,
	.class		= &omap2xxx_timer_hwmod_class,
};

/* timer12 */

struct omap_hwmod omap2xxx_timer12_hwmod = {
	.name		= "timer12",
	.mpu_irqs	= omap2xxx_timer12_mpu_irqs,
	.main_clk	= "gpt12_fck",
	.prcm		= {
		.omap2 = {
			.prcm_reg_id = 1,
			.module_bit = OMAP24XX_EN_GPT12_SHIFT,
			.module_offs = CORE_MOD,
			.idlest_reg_id = 1,
			.idlest_idle_bit = OMAP24XX_ST_GPT12_SHIFT,
		},
	},
	.dev_attr	= &capability_pwm_dev_attr,
	.class		= &omap2xxx_timer_hwmod_class,
};

/* wd_timer2 */
struct omap_hwmod omap2xxx_wd_timer2_hwmod = {
	.name		= "wd_timer2",
	.class		= &omap2xxx_wd_timer_hwmod_class,
	.main_clk	= "mpu_wdt_fck",
	.prcm		= {
		.omap2 = {
			.prcm_reg_id = 1,
			.module_bit = OMAP24XX_EN_MPU_WDT_SHIFT,
			.module_offs = WKUP_MOD,
			.idlest_reg_id = 1,
			.idlest_idle_bit = OMAP24XX_ST_MPU_WDT_SHIFT,
		},
	},
};

/* UART1 */

struct omap_hwmod omap2xxx_uart1_hwmod = {
	.name		= "uart1",
	.mpu_irqs	= omap2_uart1_mpu_irqs,
	.sdma_reqs	= omap2_uart1_sdma_reqs,
	.main_clk	= "uart1_fck",
	.prcm		= {
		.omap2 = {
			.module_offs = CORE_MOD,
			.prcm_reg_id = 1,
			.module_bit = OMAP24XX_EN_UART1_SHIFT,
			.idlest_reg_id = 1,
			.idlest_idle_bit = OMAP24XX_EN_UART1_SHIFT,
		},
	},
	.class		= &omap2_uart_class,
};

/* UART2 */

struct omap_hwmod omap2xxx_uart2_hwmod = {
	.name		= "uart2",
	.mpu_irqs	= omap2_uart2_mpu_irqs,
	.sdma_reqs	= omap2_uart2_sdma_reqs,
	.main_clk	= "uart2_fck",
	.prcm		= {
		.omap2 = {
			.module_offs = CORE_MOD,
			.prcm_reg_id = 1,
			.module_bit = OMAP24XX_EN_UART2_SHIFT,
			.idlest_reg_id = 1,
			.idlest_idle_bit = OMAP24XX_EN_UART2_SHIFT,
		},
	},
	.class		= &omap2_uart_class,
};

/* UART3 */

struct omap_hwmod omap2xxx_uart3_hwmod = {
	.name		= "uart3",
	.mpu_irqs	= omap2_uart3_mpu_irqs,
	.sdma_reqs	= omap2_uart3_sdma_reqs,
	.main_clk	= "uart3_fck",
	.prcm		= {
		.omap2 = {
			.module_offs = CORE_MOD,
			.prcm_reg_id = 2,
			.module_bit = OMAP24XX_EN_UART3_SHIFT,
			.idlest_reg_id = 2,
			.idlest_idle_bit = OMAP24XX_EN_UART3_SHIFT,
		},
	},
	.class		= &omap2_uart_class,
};

/* dss */

static struct omap_hwmod_opt_clk dss_opt_clks[] = {
	/*
	 * The DSS HW needs all DSS clocks enabled during reset. The dss_core
	 * driver does not use these clocks.
	 */
	{ .role = "tv_clk", .clk = "dss_54m_fck" },
	{ .role = "sys_clk", .clk = "dss2_fck" },
};

struct omap_hwmod omap2xxx_dss_core_hwmod = {
	.name		= "dss_core",
	.class		= &omap2_dss_hwmod_class,
	.main_clk	= "dss1_fck", /* instead of dss_fck */
	.sdma_reqs	= omap2xxx_dss_sdma_chs,
	.prcm		= {
		.omap2 = {
			.prcm_reg_id = 1,
			.module_bit = OMAP24XX_EN_DSS1_SHIFT,
			.module_offs = CORE_MOD,
			.idlest_reg_id = 1,
			.idlest_stdby_bit = OMAP24XX_ST_DSS_SHIFT,
		},
	},
	.opt_clks	= dss_opt_clks,
	.opt_clks_cnt = ARRAY_SIZE(dss_opt_clks),
	.flags		= HWMOD_NO_IDLEST | HWMOD_CONTROL_OPT_CLKS_IN_RESET,
};

struct omap_hwmod omap2xxx_dss_dispc_hwmod = {
	.name		= "dss_dispc",
	.class		= &omap2_dispc_hwmod_class,
	.mpu_irqs	= omap2_dispc_irqs,
	.main_clk	= "dss1_fck",
	.prcm		= {
		.omap2 = {
			.prcm_reg_id = 1,
			.module_bit = OMAP24XX_EN_DSS1_SHIFT,
			.module_offs = CORE_MOD,
			.idlest_reg_id = 1,
			.idlest_stdby_bit = OMAP24XX_ST_DSS_SHIFT,
		},
	},
	.flags		= HWMOD_NO_IDLEST,
	.dev_attr	= &omap2_3_dss_dispc_dev_attr
};

static struct omap_hwmod_opt_clk dss_rfbi_opt_clks[] = {
	{ .role = "ick", .clk = "dss_ick" },
};

struct omap_hwmod omap2xxx_dss_rfbi_hwmod = {
	.name		= "dss_rfbi",
	.class		= &omap2_rfbi_hwmod_class,
	.main_clk	= "dss1_fck",
	.prcm		= {
		.omap2 = {
			.prcm_reg_id = 1,
			.module_bit = OMAP24XX_EN_DSS1_SHIFT,
			.module_offs = CORE_MOD,
		},
	},
	.opt_clks	= dss_rfbi_opt_clks,
	.opt_clks_cnt	= ARRAY_SIZE(dss_rfbi_opt_clks),
	.flags		= HWMOD_NO_IDLEST,
};

struct omap_hwmod omap2xxx_dss_venc_hwmod = {
	.name		= "dss_venc",
	.class		= &omap2_venc_hwmod_class,
	.main_clk	= "dss_54m_fck",
	.prcm		= {
		.omap2 = {
			.prcm_reg_id = 1,
			.module_bit = OMAP24XX_EN_DSS1_SHIFT,
			.module_offs = CORE_MOD,
		},
	},
	.flags		= HWMOD_NO_IDLEST,
};

/* gpio dev_attr */
struct omap_gpio_dev_attr omap2xxx_gpio_dev_attr = {
	.bank_width = 32,
	.dbck_flag = false,
};

/* gpio1 */
struct omap_hwmod omap2xxx_gpio1_hwmod = {
	.name		= "gpio1",
	.flags		= HWMOD_CONTROL_OPT_CLKS_IN_RESET,
	.mpu_irqs	= omap2_gpio1_irqs,
	.main_clk	= "gpios_fck",
	.prcm		= {
		.omap2 = {
			.prcm_reg_id = 1,
			.module_bit = OMAP24XX_EN_GPIOS_SHIFT,
			.module_offs = WKUP_MOD,
			.idlest_reg_id = 1,
			.idlest_idle_bit = OMAP24XX_ST_GPIOS_SHIFT,
		},
	},
	.class		= &omap2xxx_gpio_hwmod_class,
	.dev_attr	= &omap2xxx_gpio_dev_attr,
};

/* gpio2 */
struct omap_hwmod omap2xxx_gpio2_hwmod = {
	.name		= "gpio2",
	.flags		= HWMOD_CONTROL_OPT_CLKS_IN_RESET,
	.mpu_irqs	= omap2_gpio2_irqs,
	.main_clk	= "gpios_fck",
	.prcm		= {
		.omap2 = {
			.prcm_reg_id = 1,
			.module_bit = OMAP24XX_EN_GPIOS_SHIFT,
			.module_offs = WKUP_MOD,
			.idlest_reg_id = 1,
			.idlest_idle_bit = OMAP24XX_ST_GPIOS_SHIFT,
		},
	},
	.class		= &omap2xxx_gpio_hwmod_class,
	.dev_attr	= &omap2xxx_gpio_dev_attr,
};

/* gpio3 */
struct omap_hwmod omap2xxx_gpio3_hwmod = {
	.name		= "gpio3",
	.flags		= HWMOD_CONTROL_OPT_CLKS_IN_RESET,
	.mpu_irqs	= omap2_gpio3_irqs,
	.main_clk	= "gpios_fck",
	.prcm		= {
		.omap2 = {
			.prcm_reg_id = 1,
			.module_bit = OMAP24XX_EN_GPIOS_SHIFT,
			.module_offs = WKUP_MOD,
			.idlest_reg_id = 1,
			.idlest_idle_bit = OMAP24XX_ST_GPIOS_SHIFT,
		},
	},
	.class		= &omap2xxx_gpio_hwmod_class,
	.dev_attr	= &omap2xxx_gpio_dev_attr,
};

/* gpio4 */
struct omap_hwmod omap2xxx_gpio4_hwmod = {
	.name		= "gpio4",
	.flags		= HWMOD_CONTROL_OPT_CLKS_IN_RESET,
	.mpu_irqs	= omap2_gpio4_irqs,
	.main_clk	= "gpios_fck",
	.prcm		= {
		.omap2 = {
			.prcm_reg_id = 1,
			.module_bit = OMAP24XX_EN_GPIOS_SHIFT,
			.module_offs = WKUP_MOD,
			.idlest_reg_id = 1,
			.idlest_idle_bit = OMAP24XX_ST_GPIOS_SHIFT,
		},
	},
	.class		= &omap2xxx_gpio_hwmod_class,
	.dev_attr	= &omap2xxx_gpio_dev_attr,
};

/* mcspi1 */
static struct omap2_mcspi_dev_attr omap_mcspi1_dev_attr = {
	.num_chipselect = 4,
};

struct omap_hwmod omap2xxx_mcspi1_hwmod = {
	.name		= "mcspi1",
	.mpu_irqs	= omap2_mcspi1_mpu_irqs,
	.sdma_reqs	= omap2_mcspi1_sdma_reqs,
	.main_clk	= "mcspi1_fck",
	.prcm		= {
		.omap2 = {
			.module_offs = CORE_MOD,
			.prcm_reg_id = 1,
			.module_bit = OMAP24XX_EN_MCSPI1_SHIFT,
			.idlest_reg_id = 1,
			.idlest_idle_bit = OMAP24XX_ST_MCSPI1_SHIFT,
		},
	},
	.class		= &omap2xxx_mcspi_class,
	.dev_attr	= &omap_mcspi1_dev_attr,
};

/* mcspi2 */
static struct omap2_mcspi_dev_attr omap_mcspi2_dev_attr = {
	.num_chipselect = 2,
};

struct omap_hwmod omap2xxx_mcspi2_hwmod = {
	.name		= "mcspi2",
	.mpu_irqs	= omap2_mcspi2_mpu_irqs,
	.sdma_reqs	= omap2_mcspi2_sdma_reqs,
	.main_clk	= "mcspi2_fck",
	.prcm		= {
		.omap2 = {
			.module_offs = CORE_MOD,
			.prcm_reg_id = 1,
			.module_bit = OMAP24XX_EN_MCSPI2_SHIFT,
			.idlest_reg_id = 1,
			.idlest_idle_bit = OMAP24XX_ST_MCSPI2_SHIFT,
		},
	},
	.class		= &omap2xxx_mcspi_class,
	.dev_attr	= &omap_mcspi2_dev_attr,
};

static struct omap_hwmod_class omap2xxx_counter_hwmod_class = {
	.name	= "counter",
};

struct omap_hwmod omap2xxx_counter_32k_hwmod = {
	.name		= "counter_32k",
	.main_clk	= "func_32k_ck",
	.prcm		= {
		.omap2	= {
			.module_offs = WKUP_MOD,
			.prcm_reg_id = 1,
			.module_bit = OMAP24XX_ST_32KSYNC_SHIFT,
			.idlest_reg_id = 1,
			.idlest_idle_bit = OMAP24XX_ST_32KSYNC_SHIFT,
		},
	},
	.class		= &omap2xxx_counter_hwmod_class,
};

/* gpmc */
static struct omap_hwmod_irq_info omap2xxx_gpmc_irqs[] = {
	{ .irq = 20 },
	{ .irq = -1 }
};

struct omap_hwmod omap2xxx_gpmc_hwmod = {
	.name		= "gpmc",
	.class		= &omap2xxx_gpmc_hwmod_class,
	.mpu_irqs	= omap2xxx_gpmc_irqs,
	.main_clk	= "gpmc_fck",
	/*
	 * XXX HWMOD_INIT_NO_RESET should not be needed for this IP
	 * block.  It is not being added due to any known bugs with
	 * resetting the GPMC IP block, but rather because any timings
	 * set by the bootloader are not being correctly programmed by
	 * the kernel from the board file or DT data.
	 * HWMOD_INIT_NO_RESET should be removed ASAP.
	 */
	.flags		= (HWMOD_INIT_NO_IDLE | HWMOD_INIT_NO_RESET |
			   HWMOD_NO_IDLEST),
	.prcm		= {
		.omap2	= {
			.prcm_reg_id = 3,
			.module_bit = OMAP24XX_EN_GPMC_MASK,
			.module_offs = CORE_MOD,
		},
	},
};

/* RNG */

static struct omap_hwmod_class_sysconfig omap2_rng_sysc = {
	.rev_offs	= 0x3c,
	.sysc_offs	= 0x40,
	.syss_offs	= 0x44,
	.sysc_flags	= (SYSC_HAS_SOFTRESET | SYSC_HAS_AUTOIDLE |
			   SYSS_HAS_RESET_STATUS),
	.sysc_fields	= &omap_hwmod_sysc_type1,
};

static struct omap_hwmod_class omap2_rng_hwmod_class = {
	.name		= "rng",
	.sysc		= &omap2_rng_sysc,
};

static struct omap_hwmod_irq_info omap2_rng_mpu_irqs[] = {
	{ .irq = 52 },
	{ .irq = -1 }
};

struct omap_hwmod omap2xxx_rng_hwmod = {
	.name		= "rng",
	.mpu_irqs	= omap2_rng_mpu_irqs,
	.main_clk	= "l4_ck",
	.prcm		= {
		.omap2 = {
			.module_offs = CORE_MOD,
			.prcm_reg_id = 4,
			.module_bit = OMAP24XX_EN_RNG_SHIFT,
			.idlest_reg_id = 4,
			.idlest_idle_bit = OMAP24XX_ST_RNG_SHIFT,
		},
	},
	/*
	 * XXX The first read from the SYSSTATUS register of the RNG
	 * after the SYSCONFIG SOFTRESET bit is set triggers an
	 * imprecise external abort.  It's unclear why this happens.
	 * Until this is analyzed, skip the IP block reset.
	 */
	.flags		= HWMOD_INIT_NO_RESET,
	.class		= &omap2_rng_hwmod_class,
};<|MERGE_RESOLUTION|>--- conflicted
+++ resolved
@@ -9,10 +9,6 @@
  * published by the Free Software Foundation.
  */
 
-<<<<<<< HEAD
-#include <plat/serial.h>
-=======
->>>>>>> 3d82cbbb
 #include <linux/platform_data/gpio-omap.h>
 #include <plat-omap/dma-omap.h>
 #include <plat/dmtimer.h>
