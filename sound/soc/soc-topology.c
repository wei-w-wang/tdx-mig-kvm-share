// SPDX-License-Identifier: GPL-2.0+
//
// soc-topology.c  --  ALSA SoC Topology
//
// Copyright (C) 2012 Texas Instruments Inc.
// Copyright (C) 2015 Intel Corporation.
//
// Authors: Liam Girdwood <liam.r.girdwood@linux.intel.com>
//		K, Mythri P <mythri.p.k@intel.com>
//		Prusty, Subhransu S <subhransu.s.prusty@intel.com>
//		B, Jayachandran <jayachandran.b@intel.com>
//		Abdullah, Omair M <omair.m.abdullah@intel.com>
//		Jin, Yao <yao.jin@intel.com>
//		Lin, Mengdong <mengdong.lin@intel.com>
//
//  Add support to read audio firmware topology alongside firmware text. The
//  topology data can contain kcontrols, DAPM graphs, widgets, DAIs, DAI links,
//  equalizers, firmware, coefficients etc.
//
//  This file only manages the core ALSA and ASoC components, all other bespoke
//  firmware topology data is passed to component drivers for bespoke handling.

#include <linux/kernel.h>
#include <linux/export.h>
#include <linux/list.h>
#include <linux/firmware.h>
#include <linux/slab.h>
#include <sound/soc.h>
#include <sound/soc-dapm.h>
#include <sound/soc-topology.h>
#include <sound/tlv.h>

#define SOC_TPLG_MAGIC_BIG_ENDIAN            0x436F5341 /* ASoC in reverse */

/*
 * We make several passes over the data (since it wont necessarily be ordered)
 * and process objects in the following order. This guarantees the component
 * drivers will be ready with any vendor data before the mixers and DAPM objects
 * are loaded (that may make use of the vendor data).
 */
#define SOC_TPLG_PASS_MANIFEST		0
#define SOC_TPLG_PASS_VENDOR		1
#define SOC_TPLG_PASS_MIXER		2
#define SOC_TPLG_PASS_WIDGET		3
#define SOC_TPLG_PASS_PCM_DAI		4
#define SOC_TPLG_PASS_GRAPH		5
#define SOC_TPLG_PASS_PINS		6
#define SOC_TPLG_PASS_BE_DAI		7
#define SOC_TPLG_PASS_LINK		8

#define SOC_TPLG_PASS_START	SOC_TPLG_PASS_MANIFEST
#define SOC_TPLG_PASS_END	SOC_TPLG_PASS_LINK

/* topology context */
struct soc_tplg {
	const struct firmware *fw;

	/* runtime FW parsing */
	const u8 *pos;		/* read postion */
	const u8 *hdr_pos;	/* header position */
	unsigned int pass;	/* pass number */

	/* component caller */
	struct device *dev;
	struct snd_soc_component *comp;
	u32 index;	/* current block index */
	u32 req_index;	/* required index, only loaded/free matching blocks */

	/* vendor specific kcontrol operations */
	const struct snd_soc_tplg_kcontrol_ops *io_ops;
	int io_ops_count;

	/* vendor specific bytes ext handlers, for TLV bytes controls */
	const struct snd_soc_tplg_bytes_ext_ops *bytes_ext_ops;
	int bytes_ext_ops_count;

	/* optional fw loading callbacks to component drivers */
	struct snd_soc_tplg_ops *ops;
};

static int soc_tplg_process_headers(struct soc_tplg *tplg);
static void soc_tplg_complete(struct soc_tplg *tplg);
struct snd_soc_dapm_widget *
snd_soc_dapm_new_control_unlocked(struct snd_soc_dapm_context *dapm,
			 const struct snd_soc_dapm_widget *widget);
struct snd_soc_dapm_widget *
snd_soc_dapm_new_control(struct snd_soc_dapm_context *dapm,
			 const struct snd_soc_dapm_widget *widget);

/* check we dont overflow the data for this control chunk */
static int soc_tplg_check_elem_count(struct soc_tplg *tplg, size_t elem_size,
	unsigned int count, size_t bytes, const char *elem_type)
{
	const u8 *end = tplg->pos + elem_size * count;

	if (end > tplg->fw->data + tplg->fw->size) {
		dev_err(tplg->dev, "ASoC: %s overflow end of data\n",
			elem_type);
		return -EINVAL;
	}

	/* check there is enough room in chunk for control.
	   extra bytes at the end of control are for vendor data here  */
	if (elem_size * count > bytes) {
		dev_err(tplg->dev,
			"ASoC: %s count %d of size %zu is bigger than chunk %zu\n",
			elem_type, count, elem_size, bytes);
		return -EINVAL;
	}

	return 0;
}

static inline int soc_tplg_is_eof(struct soc_tplg *tplg)
{
	const u8 *end = tplg->hdr_pos;

	if (end >= tplg->fw->data + tplg->fw->size)
		return 1;
	return 0;
}

static inline unsigned long soc_tplg_get_hdr_offset(struct soc_tplg *tplg)
{
	return (unsigned long)(tplg->hdr_pos - tplg->fw->data);
}

static inline unsigned long soc_tplg_get_offset(struct soc_tplg *tplg)
{
	return (unsigned long)(tplg->pos - tplg->fw->data);
}

/* mapping of Kcontrol types and associated operations. */
static const struct snd_soc_tplg_kcontrol_ops io_ops[] = {
	{SND_SOC_TPLG_CTL_VOLSW, snd_soc_get_volsw,
		snd_soc_put_volsw, snd_soc_info_volsw},
	{SND_SOC_TPLG_CTL_VOLSW_SX, snd_soc_get_volsw_sx,
		snd_soc_put_volsw_sx, NULL},
	{SND_SOC_TPLG_CTL_ENUM, snd_soc_get_enum_double,
		snd_soc_put_enum_double, snd_soc_info_enum_double},
	{SND_SOC_TPLG_CTL_ENUM_VALUE, snd_soc_get_enum_double,
		snd_soc_put_enum_double, NULL},
	{SND_SOC_TPLG_CTL_BYTES, snd_soc_bytes_get,
		snd_soc_bytes_put, snd_soc_bytes_info},
	{SND_SOC_TPLG_CTL_RANGE, snd_soc_get_volsw_range,
		snd_soc_put_volsw_range, snd_soc_info_volsw_range},
	{SND_SOC_TPLG_CTL_VOLSW_XR_SX, snd_soc_get_xr_sx,
		snd_soc_put_xr_sx, snd_soc_info_xr_sx},
	{SND_SOC_TPLG_CTL_STROBE, snd_soc_get_strobe,
		snd_soc_put_strobe, NULL},
	{SND_SOC_TPLG_DAPM_CTL_VOLSW, snd_soc_dapm_get_volsw,
		snd_soc_dapm_put_volsw, snd_soc_info_volsw},
	{SND_SOC_TPLG_DAPM_CTL_ENUM_DOUBLE, snd_soc_dapm_get_enum_double,
		snd_soc_dapm_put_enum_double, snd_soc_info_enum_double},
	{SND_SOC_TPLG_DAPM_CTL_ENUM_VIRT, snd_soc_dapm_get_enum_double,
		snd_soc_dapm_put_enum_double, NULL},
	{SND_SOC_TPLG_DAPM_CTL_ENUM_VALUE, snd_soc_dapm_get_enum_double,
		snd_soc_dapm_put_enum_double, NULL},
	{SND_SOC_TPLG_DAPM_CTL_PIN, snd_soc_dapm_get_pin_switch,
		snd_soc_dapm_put_pin_switch, snd_soc_dapm_info_pin_switch},
};

struct soc_tplg_map {
	int uid;
	int kid;
};

/* mapping of widget types from UAPI IDs to kernel IDs */
static const struct soc_tplg_map dapm_map[] = {
	{SND_SOC_TPLG_DAPM_INPUT, snd_soc_dapm_input},
	{SND_SOC_TPLG_DAPM_OUTPUT, snd_soc_dapm_output},
	{SND_SOC_TPLG_DAPM_MUX, snd_soc_dapm_mux},
	{SND_SOC_TPLG_DAPM_MIXER, snd_soc_dapm_mixer},
	{SND_SOC_TPLG_DAPM_PGA, snd_soc_dapm_pga},
	{SND_SOC_TPLG_DAPM_OUT_DRV, snd_soc_dapm_out_drv},
	{SND_SOC_TPLG_DAPM_ADC, snd_soc_dapm_adc},
	{SND_SOC_TPLG_DAPM_DAC, snd_soc_dapm_dac},
	{SND_SOC_TPLG_DAPM_SWITCH, snd_soc_dapm_switch},
	{SND_SOC_TPLG_DAPM_PRE, snd_soc_dapm_pre},
	{SND_SOC_TPLG_DAPM_POST, snd_soc_dapm_post},
	{SND_SOC_TPLG_DAPM_AIF_IN, snd_soc_dapm_aif_in},
	{SND_SOC_TPLG_DAPM_AIF_OUT, snd_soc_dapm_aif_out},
	{SND_SOC_TPLG_DAPM_DAI_IN, snd_soc_dapm_dai_in},
	{SND_SOC_TPLG_DAPM_DAI_OUT, snd_soc_dapm_dai_out},
	{SND_SOC_TPLG_DAPM_DAI_LINK, snd_soc_dapm_dai_link},
	{SND_SOC_TPLG_DAPM_BUFFER, snd_soc_dapm_buffer},
	{SND_SOC_TPLG_DAPM_SCHEDULER, snd_soc_dapm_scheduler},
	{SND_SOC_TPLG_DAPM_EFFECT, snd_soc_dapm_effect},
	{SND_SOC_TPLG_DAPM_SIGGEN, snd_soc_dapm_siggen},
	{SND_SOC_TPLG_DAPM_SRC, snd_soc_dapm_src},
	{SND_SOC_TPLG_DAPM_ASRC, snd_soc_dapm_asrc},
	{SND_SOC_TPLG_DAPM_ENCODER, snd_soc_dapm_encoder},
	{SND_SOC_TPLG_DAPM_DECODER, snd_soc_dapm_decoder},
};

static int tplc_chan_get_reg(struct soc_tplg *tplg,
	struct snd_soc_tplg_channel *chan, int map)
{
	int i;

	for (i = 0; i < SND_SOC_TPLG_MAX_CHAN; i++) {
		if (le32_to_cpu(chan[i].id) == map)
			return le32_to_cpu(chan[i].reg);
	}

	return -EINVAL;
}

static int tplc_chan_get_shift(struct soc_tplg *tplg,
	struct snd_soc_tplg_channel *chan, int map)
{
	int i;

	for (i = 0; i < SND_SOC_TPLG_MAX_CHAN; i++) {
		if (le32_to_cpu(chan[i].id) == map)
			return le32_to_cpu(chan[i].shift);
	}

	return -EINVAL;
}

static int get_widget_id(int tplg_type)
{
	int i;

	for (i = 0; i < ARRAY_SIZE(dapm_map); i++) {
		if (tplg_type == dapm_map[i].uid)
			return dapm_map[i].kid;
	}

	return -EINVAL;
}

static inline void soc_bind_err(struct soc_tplg *tplg,
	struct snd_soc_tplg_ctl_hdr *hdr, int index)
{
	dev_err(tplg->dev,
		"ASoC: invalid control type (g,p,i) %d:%d:%d index %d at 0x%lx\n",
		hdr->ops.get, hdr->ops.put, hdr->ops.info, index,
		soc_tplg_get_offset(tplg));
}

static inline void soc_control_err(struct soc_tplg *tplg,
	struct snd_soc_tplg_ctl_hdr *hdr, const char *name)
{
	dev_err(tplg->dev,
		"ASoC: no complete mixer IO handler for %s type (g,p,i) %d:%d:%d at 0x%lx\n",
		name, hdr->ops.get, hdr->ops.put, hdr->ops.info,
		soc_tplg_get_offset(tplg));
}

/* pass vendor data to component driver for processing */
static int soc_tplg_vendor_load_(struct soc_tplg *tplg,
	struct snd_soc_tplg_hdr *hdr)
{
	int ret = 0;

	if (tplg->comp && tplg->ops && tplg->ops->vendor_load)
		ret = tplg->ops->vendor_load(tplg->comp, tplg->index, hdr);
	else {
		dev_err(tplg->dev, "ASoC: no vendor load callback for ID %d\n",
			hdr->vendor_type);
		return -EINVAL;
	}

	if (ret < 0)
		dev_err(tplg->dev,
			"ASoC: vendor load failed at hdr offset %ld/0x%lx for type %d:%d\n",
			soc_tplg_get_hdr_offset(tplg),
			soc_tplg_get_hdr_offset(tplg),
			hdr->type, hdr->vendor_type);
	return ret;
}

/* pass vendor data to component driver for processing */
static int soc_tplg_vendor_load(struct soc_tplg *tplg,
	struct snd_soc_tplg_hdr *hdr)
{
	if (tplg->pass != SOC_TPLG_PASS_VENDOR)
		return 0;

	return soc_tplg_vendor_load_(tplg, hdr);
}

/* optionally pass new dynamic widget to component driver. This is mainly for
 * external widgets where we can assign private data/ops */
static int soc_tplg_widget_load(struct soc_tplg *tplg,
	struct snd_soc_dapm_widget *w, struct snd_soc_tplg_dapm_widget *tplg_w)
{
	if (tplg->comp && tplg->ops && tplg->ops->widget_load)
		return tplg->ops->widget_load(tplg->comp, tplg->index, w,
			tplg_w);

	return 0;
}

/* optionally pass new dynamic widget to component driver. This is mainly for
 * external widgets where we can assign private data/ops */
static int soc_tplg_widget_ready(struct soc_tplg *tplg,
	struct snd_soc_dapm_widget *w, struct snd_soc_tplg_dapm_widget *tplg_w)
{
	if (tplg->comp && tplg->ops && tplg->ops->widget_ready)
		return tplg->ops->widget_ready(tplg->comp, tplg->index, w,
			tplg_w);

	return 0;
}

/* pass DAI configurations to component driver for extra initialization */
static int soc_tplg_dai_load(struct soc_tplg *tplg,
	struct snd_soc_dai_driver *dai_drv,
	struct snd_soc_tplg_pcm *pcm, struct snd_soc_dai *dai)
{
	if (tplg->comp && tplg->ops && tplg->ops->dai_load)
		return tplg->ops->dai_load(tplg->comp, tplg->index, dai_drv,
			pcm, dai);

	return 0;
}

/* pass link configurations to component driver for extra initialization */
static int soc_tplg_dai_link_load(struct soc_tplg *tplg,
	struct snd_soc_dai_link *link, struct snd_soc_tplg_link_config *cfg)
{
	if (tplg->comp && tplg->ops && tplg->ops->link_load)
		return tplg->ops->link_load(tplg->comp, tplg->index, link, cfg);

	return 0;
}

/* tell the component driver that all firmware has been loaded in this request */
static void soc_tplg_complete(struct soc_tplg *tplg)
{
	if (tplg->comp && tplg->ops && tplg->ops->complete)
		tplg->ops->complete(tplg->comp);
}

/* add a dynamic kcontrol */
static int soc_tplg_add_dcontrol(struct snd_card *card, struct device *dev,
	const struct snd_kcontrol_new *control_new, const char *prefix,
	void *data, struct snd_kcontrol **kcontrol)
{
	int err;

	*kcontrol = snd_soc_cnew(control_new, data, control_new->name, prefix);
	if (*kcontrol == NULL) {
		dev_err(dev, "ASoC: Failed to create new kcontrol %s\n",
		control_new->name);
		return -ENOMEM;
	}

	err = snd_ctl_add(card, *kcontrol);
	if (err < 0) {
		dev_err(dev, "ASoC: Failed to add %s: %d\n",
			control_new->name, err);
		return err;
	}

	return 0;
}

/* add a dynamic kcontrol for component driver */
static int soc_tplg_add_kcontrol(struct soc_tplg *tplg,
	struct snd_kcontrol_new *k, struct snd_kcontrol **kcontrol)
{
	struct snd_soc_component *comp = tplg->comp;

	return soc_tplg_add_dcontrol(comp->card->snd_card,
				comp->dev, k, NULL, comp, kcontrol);
}

/* remove a mixer kcontrol */
static void remove_mixer(struct snd_soc_component *comp,
	struct snd_soc_dobj *dobj, int pass)
{
	struct snd_card *card = comp->card->snd_card;
	struct soc_mixer_control *sm =
		container_of(dobj, struct soc_mixer_control, dobj);
	const unsigned int *p = NULL;

	if (pass != SOC_TPLG_PASS_MIXER)
		return;

	if (dobj->ops && dobj->ops->control_unload)
		dobj->ops->control_unload(comp, dobj);

	if (dobj->control.kcontrol->tlv.p)
		p = dobj->control.kcontrol->tlv.p;
	snd_ctl_remove(card, dobj->control.kcontrol);
	list_del(&dobj->list);
	kfree(sm);
	kfree(p);
}

/* remove an enum kcontrol */
static void remove_enum(struct snd_soc_component *comp,
	struct snd_soc_dobj *dobj, int pass)
{
	struct snd_card *card = comp->card->snd_card;
	struct soc_enum *se = container_of(dobj, struct soc_enum, dobj);
	int i;

	if (pass != SOC_TPLG_PASS_MIXER)
		return;

	if (dobj->ops && dobj->ops->control_unload)
		dobj->ops->control_unload(comp, dobj);

	snd_ctl_remove(card, dobj->control.kcontrol);
	list_del(&dobj->list);

	kfree(dobj->control.dvalues);
	for (i = 0; i < se->items; i++)
		kfree(dobj->control.dtexts[i]);
	kfree(dobj->control.dtexts);
	kfree(se);
}

/* remove a byte kcontrol */
static void remove_bytes(struct snd_soc_component *comp,
	struct snd_soc_dobj *dobj, int pass)
{
	struct snd_card *card = comp->card->snd_card;
	struct soc_bytes_ext *sb =
		container_of(dobj, struct soc_bytes_ext, dobj);

	if (pass != SOC_TPLG_PASS_MIXER)
		return;

	if (dobj->ops && dobj->ops->control_unload)
		dobj->ops->control_unload(comp, dobj);

	snd_ctl_remove(card, dobj->control.kcontrol);
	list_del(&dobj->list);
	kfree(sb);
}

/* remove a route */
static void remove_route(struct snd_soc_component *comp,
			 struct snd_soc_dobj *dobj, int pass)
{
	struct snd_soc_dapm_route *route =
		container_of(dobj, struct snd_soc_dapm_route, dobj);

	if (pass != SOC_TPLG_PASS_GRAPH)
		return;

	if (dobj->ops && dobj->ops->dapm_route_unload)
		dobj->ops->dapm_route_unload(comp, dobj);

	list_del(&dobj->list);
	kfree(route);
}

/* remove a widget and it's kcontrols - routes must be removed first */
static void remove_widget(struct snd_soc_component *comp,
	struct snd_soc_dobj *dobj, int pass)
{
	struct snd_card *card = comp->card->snd_card;
	struct snd_soc_dapm_widget *w =
		container_of(dobj, struct snd_soc_dapm_widget, dobj);
	int i;

	if (pass != SOC_TPLG_PASS_WIDGET)
		return;

	if (dobj->ops && dobj->ops->widget_unload)
		dobj->ops->widget_unload(comp, dobj);

	if (!w->kcontrols)
		goto free_news;

	/*
	 * Dynamic Widgets either have 1..N enum kcontrols or mixers.
	 * The enum may either have an array of values or strings.
	 */
	if (dobj->widget.kcontrol_type == SND_SOC_TPLG_TYPE_ENUM) {
		/* enumerated widget mixer */
		for (i = 0; w->kcontrols != NULL && i < w->num_kcontrols; i++) {
			struct snd_kcontrol *kcontrol = w->kcontrols[i];
			struct soc_enum *se =
				(struct soc_enum *)kcontrol->private_value;
			int j;

			snd_ctl_remove(card, kcontrol);

			/* free enum kcontrol's dvalues and dtexts */
			kfree(se->dobj.control.dvalues);
			for (j = 0; j < se->items; j++)
				kfree(se->dobj.control.dtexts[j]);
			kfree(se->dobj.control.dtexts);

			kfree(se);
			kfree(w->kcontrol_news[i].name);
		}
	} else {
		/* volume mixer or bytes controls */
		for (i = 0; w->kcontrols != NULL && i < w->num_kcontrols; i++) {
			struct snd_kcontrol *kcontrol = w->kcontrols[i];

			if (dobj->widget.kcontrol_type
			    == SND_SOC_TPLG_TYPE_MIXER)
				kfree(kcontrol->tlv.p);

			/* Private value is used as struct soc_mixer_control
			 * for volume mixers or soc_bytes_ext for bytes
			 * controls.
			 */
			kfree((void *)kcontrol->private_value);
			snd_ctl_remove(card, kcontrol);
			kfree(w->kcontrol_news[i].name);
		}
	}

free_news:
	kfree(w->kcontrol_news);

	list_del(&dobj->list);

	/* widget w is freed by soc-dapm.c */
}

/* remove DAI configurations */
static void remove_dai(struct snd_soc_component *comp,
	struct snd_soc_dobj *dobj, int pass)
{
	struct snd_soc_dai_driver *dai_drv =
		container_of(dobj, struct snd_soc_dai_driver, dobj);
	struct snd_soc_dai *dai;

	if (pass != SOC_TPLG_PASS_PCM_DAI)
		return;

	if (dobj->ops && dobj->ops->dai_unload)
		dobj->ops->dai_unload(comp, dobj);

	list_for_each_entry(dai, &comp->dai_list, list)
		if (dai->driver == dai_drv)
			dai->driver = NULL;

<<<<<<< HEAD
=======
	kfree(dai_drv->playback.stream_name);
	kfree(dai_drv->capture.stream_name);
>>>>>>> 0ecfebd2
	kfree(dai_drv->name);
	list_del(&dobj->list);
	kfree(dai_drv);
}

/* remove link configurations */
static void remove_link(struct snd_soc_component *comp,
	struct snd_soc_dobj *dobj, int pass)
{
	struct snd_soc_dai_link *link =
		container_of(dobj, struct snd_soc_dai_link, dobj);

	if (pass != SOC_TPLG_PASS_PCM_DAI)
		return;

	if (dobj->ops && dobj->ops->link_unload)
		dobj->ops->link_unload(comp, dobj);

	kfree(link->name);
	kfree(link->stream_name);
	kfree(link->cpu_dai_name);

	list_del(&dobj->list);
	snd_soc_remove_dai_link(comp->card, link);
	kfree(link);
}

/* unload dai link */
static void remove_backend_link(struct snd_soc_component *comp,
	struct snd_soc_dobj *dobj, int pass)
{
	if (pass != SOC_TPLG_PASS_LINK)
		return;

	if (dobj->ops && dobj->ops->link_unload)
		dobj->ops->link_unload(comp, dobj);

	/*
	 * We don't free the link here as what remove_link() do since BE
	 * links are not allocated by topology.
	 * We however need to reset the dobj type to its initial values
	 */
	dobj->type = SND_SOC_DOBJ_NONE;
	list_del(&dobj->list);
}

/* bind a kcontrol to it's IO handlers */
static int soc_tplg_kcontrol_bind_io(struct snd_soc_tplg_ctl_hdr *hdr,
	struct snd_kcontrol_new *k,
	const struct soc_tplg *tplg)
{
	const struct snd_soc_tplg_kcontrol_ops *ops;
	const struct snd_soc_tplg_bytes_ext_ops *ext_ops;
	int num_ops, i;

	if (le32_to_cpu(hdr->ops.info) == SND_SOC_TPLG_CTL_BYTES
		&& k->iface & SNDRV_CTL_ELEM_IFACE_MIXER
		&& k->access & SNDRV_CTL_ELEM_ACCESS_TLV_READWRITE
		&& k->access & SNDRV_CTL_ELEM_ACCESS_TLV_CALLBACK) {
		struct soc_bytes_ext *sbe;
		struct snd_soc_tplg_bytes_control *be;

		sbe = (struct soc_bytes_ext *)k->private_value;
		be = container_of(hdr, struct snd_soc_tplg_bytes_control, hdr);

		/* TLV bytes controls need standard kcontrol info handler,
		 * TLV callback and extended put/get handlers.
		 */
		k->info = snd_soc_bytes_info_ext;
		k->tlv.c = snd_soc_bytes_tlv_callback;

		ext_ops = tplg->bytes_ext_ops;
		num_ops = tplg->bytes_ext_ops_count;
		for (i = 0; i < num_ops; i++) {
			if (!sbe->put && ext_ops[i].id == be->ext_ops.put)
				sbe->put = ext_ops[i].put;
			if (!sbe->get && ext_ops[i].id == be->ext_ops.get)
				sbe->get = ext_ops[i].get;
		}

		if (sbe->put && sbe->get)
			return 0;
		else
			return -EINVAL;
	}

	/* try and map vendor specific kcontrol handlers first */
	ops = tplg->io_ops;
	num_ops = tplg->io_ops_count;
	for (i = 0; i < num_ops; i++) {

		if (k->put == NULL && ops[i].id == hdr->ops.put)
			k->put = ops[i].put;
		if (k->get == NULL && ops[i].id == hdr->ops.get)
			k->get = ops[i].get;
		if (k->info == NULL && ops[i].id == hdr->ops.info)
			k->info = ops[i].info;
	}

	/* vendor specific handlers found ? */
	if (k->put && k->get && k->info)
		return 0;

	/* none found so try standard kcontrol handlers */
	ops = io_ops;
	num_ops = ARRAY_SIZE(io_ops);
	for (i = 0; i < num_ops; i++) {

		if (k->put == NULL && ops[i].id == hdr->ops.put)
			k->put = ops[i].put;
		if (k->get == NULL && ops[i].id == hdr->ops.get)
			k->get = ops[i].get;
		if (k->info == NULL && ops[i].id == hdr->ops.info)
			k->info = ops[i].info;
	}

	/* standard handlers found ? */
	if (k->put && k->get && k->info)
		return 0;

	/* nothing to bind */
	return -EINVAL;
}

/* bind a widgets to it's evnt handlers */
int snd_soc_tplg_widget_bind_event(struct snd_soc_dapm_widget *w,
		const struct snd_soc_tplg_widget_events *events,
		int num_events, u16 event_type)
{
	int i;

	w->event = NULL;

	for (i = 0; i < num_events; i++) {
		if (event_type == events[i].type) {

			/* found - so assign event */
			w->event = events[i].event_handler;
			return 0;
		}
	}

	/* not found */
	return -EINVAL;
}
EXPORT_SYMBOL_GPL(snd_soc_tplg_widget_bind_event);

/* optionally pass new dynamic kcontrol to component driver. */
static int soc_tplg_init_kcontrol(struct soc_tplg *tplg,
	struct snd_kcontrol_new *k, struct snd_soc_tplg_ctl_hdr *hdr)
{
	if (tplg->comp && tplg->ops && tplg->ops->control_load)
		return tplg->ops->control_load(tplg->comp, tplg->index, k,
			hdr);

	return 0;
}


static int soc_tplg_create_tlv_db_scale(struct soc_tplg *tplg,
	struct snd_kcontrol_new *kc, struct snd_soc_tplg_tlv_dbscale *scale)
{
	unsigned int item_len = 2 * sizeof(unsigned int);
	unsigned int *p;

	p = kzalloc(item_len + 2 * sizeof(unsigned int), GFP_KERNEL);
	if (!p)
		return -ENOMEM;

	p[0] = SNDRV_CTL_TLVT_DB_SCALE;
	p[1] = item_len;
	p[2] = le32_to_cpu(scale->min);
	p[3] = (le32_to_cpu(scale->step) & TLV_DB_SCALE_MASK)
		| (le32_to_cpu(scale->mute) ? TLV_DB_SCALE_MUTE : 0);

	kc->tlv.p = (void *)p;
	return 0;
}

static int soc_tplg_create_tlv(struct soc_tplg *tplg,
	struct snd_kcontrol_new *kc, struct snd_soc_tplg_ctl_hdr *tc)
{
	struct snd_soc_tplg_ctl_tlv *tplg_tlv;
	u32 access = le32_to_cpu(tc->access);

	if (!(access & SNDRV_CTL_ELEM_ACCESS_TLV_READWRITE))
		return 0;

	if (!(access & SNDRV_CTL_ELEM_ACCESS_TLV_CALLBACK)) {
		tplg_tlv = &tc->tlv;
		switch (le32_to_cpu(tplg_tlv->type)) {
		case SNDRV_CTL_TLVT_DB_SCALE:
			return soc_tplg_create_tlv_db_scale(tplg, kc,
					&tplg_tlv->scale);

		/* TODO: add support for other TLV types */
		default:
			dev_dbg(tplg->dev, "Unsupported TLV type %d\n",
					tplg_tlv->type);
			return -EINVAL;
		}
	}

	return 0;
}

static inline void soc_tplg_free_tlv(struct soc_tplg *tplg,
	struct snd_kcontrol_new *kc)
{
	kfree(kc->tlv.p);
}

static int soc_tplg_dbytes_create(struct soc_tplg *tplg, unsigned int count,
	size_t size)
{
	struct snd_soc_tplg_bytes_control *be;
	struct soc_bytes_ext *sbe;
	struct snd_kcontrol_new kc;
	int i, err;

	if (soc_tplg_check_elem_count(tplg,
		sizeof(struct snd_soc_tplg_bytes_control), count,
			size, "mixer bytes")) {
		dev_err(tplg->dev, "ASoC: Invalid count %d for byte control\n",
			count);
		return -EINVAL;
	}

	for (i = 0; i < count; i++) {
		be = (struct snd_soc_tplg_bytes_control *)tplg->pos;

		/* validate kcontrol */
		if (strnlen(be->hdr.name, SNDRV_CTL_ELEM_ID_NAME_MAXLEN) ==
			SNDRV_CTL_ELEM_ID_NAME_MAXLEN)
			return -EINVAL;

		sbe = kzalloc(sizeof(*sbe), GFP_KERNEL);
		if (sbe == NULL)
			return -ENOMEM;

		tplg->pos += (sizeof(struct snd_soc_tplg_bytes_control) +
			      le32_to_cpu(be->priv.size));

		dev_dbg(tplg->dev,
			"ASoC: adding bytes kcontrol %s with access 0x%x\n",
			be->hdr.name, be->hdr.access);

		memset(&kc, 0, sizeof(kc));
		kc.name = be->hdr.name;
		kc.private_value = (long)sbe;
		kc.iface = SNDRV_CTL_ELEM_IFACE_MIXER;
		kc.access = le32_to_cpu(be->hdr.access);

		sbe->max = le32_to_cpu(be->max);
		sbe->dobj.type = SND_SOC_DOBJ_BYTES;
		sbe->dobj.ops = tplg->ops;
		INIT_LIST_HEAD(&sbe->dobj.list);

		/* map io handlers */
		err = soc_tplg_kcontrol_bind_io(&be->hdr, &kc, tplg);
		if (err) {
			soc_control_err(tplg, &be->hdr, be->hdr.name);
			kfree(sbe);
			continue;
		}

		/* pass control to driver for optional further init */
		err = soc_tplg_init_kcontrol(tplg, &kc,
			(struct snd_soc_tplg_ctl_hdr *)be);
		if (err < 0) {
			dev_err(tplg->dev, "ASoC: failed to init %s\n",
				be->hdr.name);
			kfree(sbe);
			continue;
		}

		/* register control here */
		err = soc_tplg_add_kcontrol(tplg, &kc,
			&sbe->dobj.control.kcontrol);
		if (err < 0) {
			dev_err(tplg->dev, "ASoC: failed to add %s\n",
				be->hdr.name);
			kfree(sbe);
			continue;
		}

		list_add(&sbe->dobj.list, &tplg->comp->dobj_list);
	}
	return 0;

}

static int soc_tplg_dmixer_create(struct soc_tplg *tplg, unsigned int count,
	size_t size)
{
	struct snd_soc_tplg_mixer_control *mc;
	struct soc_mixer_control *sm;
	struct snd_kcontrol_new kc;
	int i, err;

	if (soc_tplg_check_elem_count(tplg,
		sizeof(struct snd_soc_tplg_mixer_control),
		count, size, "mixers")) {

		dev_err(tplg->dev, "ASoC: invalid count %d for controls\n",
			count);
		return -EINVAL;
	}

	for (i = 0; i < count; i++) {
		mc = (struct snd_soc_tplg_mixer_control *)tplg->pos;

		/* validate kcontrol */
		if (strnlen(mc->hdr.name, SNDRV_CTL_ELEM_ID_NAME_MAXLEN) ==
			SNDRV_CTL_ELEM_ID_NAME_MAXLEN)
			return -EINVAL;

		sm = kzalloc(sizeof(*sm), GFP_KERNEL);
		if (sm == NULL)
			return -ENOMEM;
		tplg->pos += (sizeof(struct snd_soc_tplg_mixer_control) +
			      le32_to_cpu(mc->priv.size));

		dev_dbg(tplg->dev,
			"ASoC: adding mixer kcontrol %s with access 0x%x\n",
			mc->hdr.name, mc->hdr.access);

		memset(&kc, 0, sizeof(kc));
		kc.name = mc->hdr.name;
		kc.private_value = (long)sm;
		kc.iface = SNDRV_CTL_ELEM_IFACE_MIXER;
		kc.access = le32_to_cpu(mc->hdr.access);

		/* we only support FL/FR channel mapping atm */
		sm->reg = tplc_chan_get_reg(tplg, mc->channel,
			SNDRV_CHMAP_FL);
		sm->rreg = tplc_chan_get_reg(tplg, mc->channel,
			SNDRV_CHMAP_FR);
		sm->shift = tplc_chan_get_shift(tplg, mc->channel,
			SNDRV_CHMAP_FL);
		sm->rshift = tplc_chan_get_shift(tplg, mc->channel,
			SNDRV_CHMAP_FR);

		sm->max = le32_to_cpu(mc->max);
		sm->min = le32_to_cpu(mc->min);
		sm->invert = le32_to_cpu(mc->invert);
		sm->platform_max = le32_to_cpu(mc->platform_max);
		sm->dobj.index = tplg->index;
		sm->dobj.ops = tplg->ops;
		sm->dobj.type = SND_SOC_DOBJ_MIXER;
		INIT_LIST_HEAD(&sm->dobj.list);

		/* map io handlers */
		err = soc_tplg_kcontrol_bind_io(&mc->hdr, &kc, tplg);
		if (err) {
			soc_control_err(tplg, &mc->hdr, mc->hdr.name);
			kfree(sm);
			continue;
		}

		/* create any TLV data */
		soc_tplg_create_tlv(tplg, &kc, &mc->hdr);

		/* pass control to driver for optional further init */
		err = soc_tplg_init_kcontrol(tplg, &kc,
			(struct snd_soc_tplg_ctl_hdr *) mc);
		if (err < 0) {
			dev_err(tplg->dev, "ASoC: failed to init %s\n",
				mc->hdr.name);
			soc_tplg_free_tlv(tplg, &kc);
			kfree(sm);
			continue;
		}

		/* register control here */
		err = soc_tplg_add_kcontrol(tplg, &kc,
			&sm->dobj.control.kcontrol);
		if (err < 0) {
			dev_err(tplg->dev, "ASoC: failed to add %s\n",
				mc->hdr.name);
			soc_tplg_free_tlv(tplg, &kc);
			kfree(sm);
			continue;
		}

		list_add(&sm->dobj.list, &tplg->comp->dobj_list);
	}

	return 0;
}

static int soc_tplg_denum_create_texts(struct soc_enum *se,
	struct snd_soc_tplg_enum_control *ec)
{
	int i, ret;

	se->dobj.control.dtexts =
		kcalloc(le32_to_cpu(ec->items), sizeof(char *), GFP_KERNEL);
	if (se->dobj.control.dtexts == NULL)
		return -ENOMEM;

	for (i = 0; i < ec->items; i++) {

		if (strnlen(ec->texts[i], SNDRV_CTL_ELEM_ID_NAME_MAXLEN) ==
			SNDRV_CTL_ELEM_ID_NAME_MAXLEN) {
			ret = -EINVAL;
			goto err;
		}

		se->dobj.control.dtexts[i] = kstrdup(ec->texts[i], GFP_KERNEL);
		if (!se->dobj.control.dtexts[i]) {
			ret = -ENOMEM;
			goto err;
		}
	}

	se->texts = (const char * const *)se->dobj.control.dtexts;
	return 0;

err:
	for (--i; i >= 0; i--)
		kfree(se->dobj.control.dtexts[i]);
	kfree(se->dobj.control.dtexts);
	return ret;
}

static int soc_tplg_denum_create_values(struct soc_enum *se,
	struct snd_soc_tplg_enum_control *ec)
{
	int i;

	if (le32_to_cpu(ec->items) > sizeof(*ec->values))
		return -EINVAL;

	se->dobj.control.dvalues = kzalloc(le32_to_cpu(ec->items) *
					   sizeof(u32),
					   GFP_KERNEL);
	if (!se->dobj.control.dvalues)
		return -ENOMEM;

	/* convert from little-endian */
	for (i = 0; i < le32_to_cpu(ec->items); i++) {
		se->dobj.control.dvalues[i] = le32_to_cpu(ec->values[i]);
	}

	return 0;
}

static int soc_tplg_denum_create(struct soc_tplg *tplg, unsigned int count,
	size_t size)
{
	struct snd_soc_tplg_enum_control *ec;
	struct soc_enum *se;
	struct snd_kcontrol_new kc;
	int i, ret, err;

	if (soc_tplg_check_elem_count(tplg,
		sizeof(struct snd_soc_tplg_enum_control),
		count, size, "enums")) {

		dev_err(tplg->dev, "ASoC: invalid count %d for enum controls\n",
			count);
		return -EINVAL;
	}

	for (i = 0; i < count; i++) {
		ec = (struct snd_soc_tplg_enum_control *)tplg->pos;

		/* validate kcontrol */
		if (strnlen(ec->hdr.name, SNDRV_CTL_ELEM_ID_NAME_MAXLEN) ==
			SNDRV_CTL_ELEM_ID_NAME_MAXLEN)
			return -EINVAL;

		se = kzalloc((sizeof(*se)), GFP_KERNEL);
		if (se == NULL)
			return -ENOMEM;

		tplg->pos += (sizeof(struct snd_soc_tplg_enum_control) +
			      le32_to_cpu(ec->priv.size));

		dev_dbg(tplg->dev, "ASoC: adding enum kcontrol %s size %d\n",
			ec->hdr.name, ec->items);

		memset(&kc, 0, sizeof(kc));
		kc.name = ec->hdr.name;
		kc.private_value = (long)se;
		kc.iface = SNDRV_CTL_ELEM_IFACE_MIXER;
		kc.access = le32_to_cpu(ec->hdr.access);

		se->reg = tplc_chan_get_reg(tplg, ec->channel, SNDRV_CHMAP_FL);
		se->shift_l = tplc_chan_get_shift(tplg, ec->channel,
			SNDRV_CHMAP_FL);
		se->shift_r = tplc_chan_get_shift(tplg, ec->channel,
			SNDRV_CHMAP_FL);

		se->items = le32_to_cpu(ec->items);
		se->mask = le32_to_cpu(ec->mask);
		se->dobj.index = tplg->index;
		se->dobj.type = SND_SOC_DOBJ_ENUM;
		se->dobj.ops = tplg->ops;
		INIT_LIST_HEAD(&se->dobj.list);

		switch (le32_to_cpu(ec->hdr.ops.info)) {
		case SND_SOC_TPLG_DAPM_CTL_ENUM_VALUE:
		case SND_SOC_TPLG_CTL_ENUM_VALUE:
			err = soc_tplg_denum_create_values(se, ec);
			if (err < 0) {
				dev_err(tplg->dev,
					"ASoC: could not create values for %s\n",
					ec->hdr.name);
				kfree(se);
				continue;
			}
			/* fall through */
		case SND_SOC_TPLG_CTL_ENUM:
		case SND_SOC_TPLG_DAPM_CTL_ENUM_DOUBLE:
		case SND_SOC_TPLG_DAPM_CTL_ENUM_VIRT:
			err = soc_tplg_denum_create_texts(se, ec);
			if (err < 0) {
				dev_err(tplg->dev,
					"ASoC: could not create texts for %s\n",
					ec->hdr.name);
				kfree(se);
				continue;
			}
			break;
		default:
			dev_err(tplg->dev,
				"ASoC: invalid enum control type %d for %s\n",
				ec->hdr.ops.info, ec->hdr.name);
			kfree(se);
			continue;
		}

		/* map io handlers */
		err = soc_tplg_kcontrol_bind_io(&ec->hdr, &kc, tplg);
		if (err) {
			soc_control_err(tplg, &ec->hdr, ec->hdr.name);
			kfree(se);
			continue;
		}

		/* pass control to driver for optional further init */
		err = soc_tplg_init_kcontrol(tplg, &kc,
			(struct snd_soc_tplg_ctl_hdr *) ec);
		if (err < 0) {
			dev_err(tplg->dev, "ASoC: failed to init %s\n",
				ec->hdr.name);
			kfree(se);
			continue;
		}

		/* register control here */
		ret = soc_tplg_add_kcontrol(tplg,
			&kc, &se->dobj.control.kcontrol);
		if (ret < 0) {
			dev_err(tplg->dev, "ASoC: could not add kcontrol %s\n",
				ec->hdr.name);
			kfree(se);
			continue;
		}

		list_add(&se->dobj.list, &tplg->comp->dobj_list);
	}

	return 0;
}

static int soc_tplg_kcontrol_elems_load(struct soc_tplg *tplg,
	struct snd_soc_tplg_hdr *hdr)
{
	struct snd_soc_tplg_ctl_hdr *control_hdr;
	int i;

	if (tplg->pass != SOC_TPLG_PASS_MIXER) {
		tplg->pos += le32_to_cpu(hdr->size) +
			le32_to_cpu(hdr->payload_size);
		return 0;
	}

	dev_dbg(tplg->dev, "ASoC: adding %d kcontrols at 0x%lx\n", hdr->count,
		soc_tplg_get_offset(tplg));

	for (i = 0; i < le32_to_cpu(hdr->count); i++) {

		control_hdr = (struct snd_soc_tplg_ctl_hdr *)tplg->pos;

		if (le32_to_cpu(control_hdr->size) != sizeof(*control_hdr)) {
			dev_err(tplg->dev, "ASoC: invalid control size\n");
			return -EINVAL;
		}

		switch (le32_to_cpu(control_hdr->ops.info)) {
		case SND_SOC_TPLG_CTL_VOLSW:
		case SND_SOC_TPLG_CTL_STROBE:
		case SND_SOC_TPLG_CTL_VOLSW_SX:
		case SND_SOC_TPLG_CTL_VOLSW_XR_SX:
		case SND_SOC_TPLG_CTL_RANGE:
		case SND_SOC_TPLG_DAPM_CTL_VOLSW:
		case SND_SOC_TPLG_DAPM_CTL_PIN:
			soc_tplg_dmixer_create(tplg, 1,
					       le32_to_cpu(hdr->payload_size));
			break;
		case SND_SOC_TPLG_CTL_ENUM:
		case SND_SOC_TPLG_CTL_ENUM_VALUE:
		case SND_SOC_TPLG_DAPM_CTL_ENUM_DOUBLE:
		case SND_SOC_TPLG_DAPM_CTL_ENUM_VIRT:
		case SND_SOC_TPLG_DAPM_CTL_ENUM_VALUE:
			soc_tplg_denum_create(tplg, 1,
					      le32_to_cpu(hdr->payload_size));
			break;
		case SND_SOC_TPLG_CTL_BYTES:
			soc_tplg_dbytes_create(tplg, 1,
					       le32_to_cpu(hdr->payload_size));
			break;
		default:
			soc_bind_err(tplg, control_hdr, i);
			return -EINVAL;
		}
	}

	return 0;
}

/* optionally pass new dynamic kcontrol to component driver. */
static int soc_tplg_add_route(struct soc_tplg *tplg,
	struct snd_soc_dapm_route *route)
{
	if (tplg->comp && tplg->ops && tplg->ops->dapm_route_load)
		return tplg->ops->dapm_route_load(tplg->comp, tplg->index,
			route);

	return 0;
}

static int soc_tplg_dapm_graph_elems_load(struct soc_tplg *tplg,
	struct snd_soc_tplg_hdr *hdr)
{
	struct snd_soc_dapm_context *dapm = &tplg->comp->dapm;
	struct snd_soc_tplg_dapm_graph_elem *elem;
	struct snd_soc_dapm_route **routes;
<<<<<<< HEAD
	int count = hdr->count, i, j;
	int ret = 0;
=======
	int count, i, j;
	int ret = 0;

	count = le32_to_cpu(hdr->count);
>>>>>>> 0ecfebd2

	if (tplg->pass != SOC_TPLG_PASS_GRAPH) {
		tplg->pos +=
			le32_to_cpu(hdr->size) +
			le32_to_cpu(hdr->payload_size);

		return 0;
	}

	if (soc_tplg_check_elem_count(tplg,
		sizeof(struct snd_soc_tplg_dapm_graph_elem),
		count, le32_to_cpu(hdr->payload_size), "graph")) {

		dev_err(tplg->dev, "ASoC: invalid count %d for DAPM routes\n",
			count);
		return -EINVAL;
	}

	dev_dbg(tplg->dev, "ASoC: adding %d DAPM routes for index %d\n", count,
		hdr->index);

	/* allocate memory for pointer to array of dapm routes */
	routes = kcalloc(count, sizeof(struct snd_soc_dapm_route *),
			 GFP_KERNEL);
	if (!routes)
		return -ENOMEM;

	/*
	 * allocate memory for each dapm route in the array.
	 * This needs to be done individually so that
	 * each route can be freed when it is removed in remove_route().
	 */
	for (i = 0; i < count; i++) {
		routes[i] = kzalloc(sizeof(*routes[i]), GFP_KERNEL);
		if (!routes[i]) {
			/* free previously allocated memory */
			for (j = 0; j < i; j++)
				kfree(routes[j]);

			kfree(routes);
			return -ENOMEM;
		}
	}

	for (i = 0; i < count; i++) {
		elem = (struct snd_soc_tplg_dapm_graph_elem *)tplg->pos;
		tplg->pos += sizeof(struct snd_soc_tplg_dapm_graph_elem);

		/* validate routes */
		if (strnlen(elem->source, SNDRV_CTL_ELEM_ID_NAME_MAXLEN) ==
			    SNDRV_CTL_ELEM_ID_NAME_MAXLEN) {
			ret = -EINVAL;
			break;
		}
		if (strnlen(elem->sink, SNDRV_CTL_ELEM_ID_NAME_MAXLEN) ==
			    SNDRV_CTL_ELEM_ID_NAME_MAXLEN) {
			ret = -EINVAL;
			break;
		}
		if (strnlen(elem->control, SNDRV_CTL_ELEM_ID_NAME_MAXLEN) ==
			    SNDRV_CTL_ELEM_ID_NAME_MAXLEN) {
			ret = -EINVAL;
			break;
		}
<<<<<<< HEAD

		routes[i]->source = elem->source;
		routes[i]->sink = elem->sink;

=======

		routes[i]->source = elem->source;
		routes[i]->sink = elem->sink;

>>>>>>> 0ecfebd2
		/* set to NULL atm for tplg users */
		routes[i]->connected = NULL;
		if (strnlen(elem->control, SNDRV_CTL_ELEM_ID_NAME_MAXLEN) == 0)
			routes[i]->control = NULL;
		else
			routes[i]->control = elem->control;
<<<<<<< HEAD

		/* add route dobj to dobj_list */
		routes[i]->dobj.type = SND_SOC_DOBJ_GRAPH;
		routes[i]->dobj.ops = tplg->ops;
		routes[i]->dobj.index = tplg->index;
		list_add(&routes[i]->dobj.list, &tplg->comp->dobj_list);

=======

		/* add route dobj to dobj_list */
		routes[i]->dobj.type = SND_SOC_DOBJ_GRAPH;
		routes[i]->dobj.ops = tplg->ops;
		routes[i]->dobj.index = tplg->index;
		list_add(&routes[i]->dobj.list, &tplg->comp->dobj_list);

>>>>>>> 0ecfebd2
		soc_tplg_add_route(tplg, routes[i]);

		/* add route, but keep going if some fail */
		snd_soc_dapm_add_routes(dapm, routes[i], 1);
	}

	/* free memory allocated for all dapm routes in case of error */
	if (ret < 0)
		for (i = 0; i < count ; i++)
			kfree(routes[i]);

	/*
	 * free pointer to array of dapm routes as this is no longer needed.
	 * The memory allocated for each dapm route will be freed
	 * when it is removed in remove_route().
	 */
	kfree(routes);

	return ret;
}

static struct snd_kcontrol_new *soc_tplg_dapm_widget_dmixer_create(
	struct soc_tplg *tplg, int num_kcontrols)
{
	struct snd_kcontrol_new *kc;
	struct soc_mixer_control *sm;
	struct snd_soc_tplg_mixer_control *mc;
	int i, err;

	kc = kcalloc(num_kcontrols, sizeof(*kc), GFP_KERNEL);
	if (kc == NULL)
		return NULL;

	for (i = 0; i < num_kcontrols; i++) {
		mc = (struct snd_soc_tplg_mixer_control *)tplg->pos;
		sm = kzalloc(sizeof(*sm), GFP_KERNEL);
		if (sm == NULL)
			goto err;

		/* validate kcontrol */
		if (strnlen(mc->hdr.name, SNDRV_CTL_ELEM_ID_NAME_MAXLEN) ==
			SNDRV_CTL_ELEM_ID_NAME_MAXLEN)
			goto err_str;

		tplg->pos += (sizeof(struct snd_soc_tplg_mixer_control) +
			      le32_to_cpu(mc->priv.size));

		dev_dbg(tplg->dev, " adding DAPM widget mixer control %s at %d\n",
			mc->hdr.name, i);

		kc[i].name = kstrdup(mc->hdr.name, GFP_KERNEL);
		if (kc[i].name == NULL)
			goto err_str;
		kc[i].private_value = (long)sm;
		kc[i].iface = SNDRV_CTL_ELEM_IFACE_MIXER;
		kc[i].access = mc->hdr.access;

		/* we only support FL/FR channel mapping atm */
		sm->reg = tplc_chan_get_reg(tplg, mc->channel,
			SNDRV_CHMAP_FL);
		sm->rreg = tplc_chan_get_reg(tplg, mc->channel,
			SNDRV_CHMAP_FR);
		sm->shift = tplc_chan_get_shift(tplg, mc->channel,
			SNDRV_CHMAP_FL);
		sm->rshift = tplc_chan_get_shift(tplg, mc->channel,
			SNDRV_CHMAP_FR);

		sm->max = mc->max;
		sm->min = mc->min;
		sm->invert = mc->invert;
		sm->platform_max = mc->platform_max;
		sm->dobj.index = tplg->index;
		INIT_LIST_HEAD(&sm->dobj.list);

		/* map io handlers */
		err = soc_tplg_kcontrol_bind_io(&mc->hdr, &kc[i], tplg);
		if (err) {
			soc_control_err(tplg, &mc->hdr, mc->hdr.name);
			kfree(sm);
			continue;
		}

		/* create any TLV data */
		soc_tplg_create_tlv(tplg, &kc[i], &mc->hdr);

		/* pass control to driver for optional further init */
		err = soc_tplg_init_kcontrol(tplg, &kc[i],
			(struct snd_soc_tplg_ctl_hdr *)mc);
		if (err < 0) {
			dev_err(tplg->dev, "ASoC: failed to init %s\n",
				mc->hdr.name);
			soc_tplg_free_tlv(tplg, &kc[i]);
			kfree(sm);
			continue;
		}
	}
	return kc;

err_str:
	kfree(sm);
err:
	for (--i; i >= 0; i--) {
		kfree((void *)kc[i].private_value);
		kfree(kc[i].name);
	}
	kfree(kc);
	return NULL;
}

static struct snd_kcontrol_new *soc_tplg_dapm_widget_denum_create(
	struct soc_tplg *tplg, int num_kcontrols)
{
	struct snd_kcontrol_new *kc;
	struct snd_soc_tplg_enum_control *ec;
	struct soc_enum *se;
	int i, j, err;

	kc = kcalloc(num_kcontrols, sizeof(*kc), GFP_KERNEL);
	if (kc == NULL)
		return NULL;

	for (i = 0; i < num_kcontrols; i++) {
		ec = (struct snd_soc_tplg_enum_control *)tplg->pos;
		/* validate kcontrol */
		if (strnlen(ec->hdr.name, SNDRV_CTL_ELEM_ID_NAME_MAXLEN) ==
			    SNDRV_CTL_ELEM_ID_NAME_MAXLEN)
			goto err;

		se = kzalloc(sizeof(*se), GFP_KERNEL);
		if (se == NULL)
			goto err;

		tplg->pos += (sizeof(struct snd_soc_tplg_enum_control) +
				ec->priv.size);

		dev_dbg(tplg->dev, " adding DAPM widget enum control %s\n",
			ec->hdr.name);

		kc[i].name = kstrdup(ec->hdr.name, GFP_KERNEL);
		if (kc[i].name == NULL) {
			kfree(se);
			goto err_se;
		}
		kc[i].private_value = (long)se;
		kc[i].iface = SNDRV_CTL_ELEM_IFACE_MIXER;
		kc[i].access = ec->hdr.access;

		/* we only support FL/FR channel mapping atm */
		se->reg = tplc_chan_get_reg(tplg, ec->channel, SNDRV_CHMAP_FL);
		se->shift_l = tplc_chan_get_shift(tplg, ec->channel,
						  SNDRV_CHMAP_FL);
		se->shift_r = tplc_chan_get_shift(tplg, ec->channel,
						  SNDRV_CHMAP_FR);

		se->items = ec->items;
		se->mask = ec->mask;
		se->dobj.index = tplg->index;

		switch (le32_to_cpu(ec->hdr.ops.info)) {
		case SND_SOC_TPLG_CTL_ENUM_VALUE:
		case SND_SOC_TPLG_DAPM_CTL_ENUM_VALUE:
			err = soc_tplg_denum_create_values(se, ec);
			if (err < 0) {
				dev_err(tplg->dev, "ASoC: could not create values for %s\n",
					ec->hdr.name);
				goto err_se;
			}
			/* fall through */
		case SND_SOC_TPLG_CTL_ENUM:
		case SND_SOC_TPLG_DAPM_CTL_ENUM_DOUBLE:
		case SND_SOC_TPLG_DAPM_CTL_ENUM_VIRT:
			err = soc_tplg_denum_create_texts(se, ec);
			if (err < 0) {
				dev_err(tplg->dev, "ASoC: could not create texts for %s\n",
					ec->hdr.name);
				goto err_se;
			}
			break;
		default:
			dev_err(tplg->dev, "ASoC: invalid enum control type %d for %s\n",
				ec->hdr.ops.info, ec->hdr.name);
			goto err_se;
		}

		/* map io handlers */
		err = soc_tplg_kcontrol_bind_io(&ec->hdr, &kc[i], tplg);
		if (err) {
			soc_control_err(tplg, &ec->hdr, ec->hdr.name);
			goto err_se;
		}

		/* pass control to driver for optional further init */
		err = soc_tplg_init_kcontrol(tplg, &kc[i],
			(struct snd_soc_tplg_ctl_hdr *)ec);
		if (err < 0) {
			dev_err(tplg->dev, "ASoC: failed to init %s\n",
				ec->hdr.name);
			goto err_se;
		}
	}

	return kc;

err_se:
	for (; i >= 0; i--) {
		/* free values and texts */
		se = (struct soc_enum *)kc[i].private_value;
		if (!se)
			continue;

		kfree(se->dobj.control.dvalues);
		for (j = 0; j < ec->items; j++)
			kfree(se->dobj.control.dtexts[j]);
		kfree(se->dobj.control.dtexts);

		kfree(se);
		kfree(kc[i].name);
	}
err:
	kfree(kc);

	return NULL;
}

static struct snd_kcontrol_new *soc_tplg_dapm_widget_dbytes_create(
	struct soc_tplg *tplg, int count)
{
	struct snd_soc_tplg_bytes_control *be;
	struct soc_bytes_ext  *sbe;
	struct snd_kcontrol_new *kc;
	int i, err;

	kc = kcalloc(count, sizeof(*kc), GFP_KERNEL);
	if (!kc)
		return NULL;

	for (i = 0; i < count; i++) {
		be = (struct snd_soc_tplg_bytes_control *)tplg->pos;

		/* validate kcontrol */
		if (strnlen(be->hdr.name, SNDRV_CTL_ELEM_ID_NAME_MAXLEN) ==
			SNDRV_CTL_ELEM_ID_NAME_MAXLEN)
			goto err;

		sbe = kzalloc(sizeof(*sbe), GFP_KERNEL);
		if (sbe == NULL)
			goto err;

		tplg->pos += (sizeof(struct snd_soc_tplg_bytes_control) +
			      le32_to_cpu(be->priv.size));

		dev_dbg(tplg->dev,
			"ASoC: adding bytes kcontrol %s with access 0x%x\n",
			be->hdr.name, be->hdr.access);

		kc[i].name = kstrdup(be->hdr.name, GFP_KERNEL);
		if (kc[i].name == NULL) {
			kfree(sbe);
			goto err;
		}
		kc[i].private_value = (long)sbe;
		kc[i].iface = SNDRV_CTL_ELEM_IFACE_MIXER;
		kc[i].access = be->hdr.access;

		sbe->max = be->max;
		INIT_LIST_HEAD(&sbe->dobj.list);

		/* map standard io handlers and check for external handlers */
		err = soc_tplg_kcontrol_bind_io(&be->hdr, &kc[i], tplg);
		if (err) {
			soc_control_err(tplg, &be->hdr, be->hdr.name);
			kfree(sbe);
			continue;
		}

		/* pass control to driver for optional further init */
		err = soc_tplg_init_kcontrol(tplg, &kc[i],
			(struct snd_soc_tplg_ctl_hdr *)be);
		if (err < 0) {
			dev_err(tplg->dev, "ASoC: failed to init %s\n",
				be->hdr.name);
			kfree(sbe);
			continue;
		}
	}

	return kc;

err:
	for (--i; i >= 0; i--) {
		kfree((void *)kc[i].private_value);
		kfree(kc[i].name);
	}

	kfree(kc);
	return NULL;
}

static int soc_tplg_dapm_widget_create(struct soc_tplg *tplg,
	struct snd_soc_tplg_dapm_widget *w)
{
	struct snd_soc_dapm_context *dapm = &tplg->comp->dapm;
	struct snd_soc_dapm_widget template, *widget;
	struct snd_soc_tplg_ctl_hdr *control_hdr;
	struct snd_soc_card *card = tplg->comp->card;
	unsigned int kcontrol_type;
	int ret = 0;

	if (strnlen(w->name, SNDRV_CTL_ELEM_ID_NAME_MAXLEN) ==
		SNDRV_CTL_ELEM_ID_NAME_MAXLEN)
		return -EINVAL;
	if (strnlen(w->sname, SNDRV_CTL_ELEM_ID_NAME_MAXLEN) ==
		SNDRV_CTL_ELEM_ID_NAME_MAXLEN)
		return -EINVAL;

	dev_dbg(tplg->dev, "ASoC: creating DAPM widget %s id %d\n",
		w->name, w->id);

	memset(&template, 0, sizeof(template));

	/* map user to kernel widget ID */
	template.id = get_widget_id(le32_to_cpu(w->id));
	if (template.id < 0)
		return template.id;

	/* strings are allocated here, but used and freed by the widget */
	template.name = kstrdup(w->name, GFP_KERNEL);
	if (!template.name)
		return -ENOMEM;
	template.sname = kstrdup(w->sname, GFP_KERNEL);
	if (!template.sname) {
		ret = -ENOMEM;
		goto err;
	}
	template.reg = le32_to_cpu(w->reg);
	template.shift = le32_to_cpu(w->shift);
	template.mask = le32_to_cpu(w->mask);
	template.subseq = le32_to_cpu(w->subseq);
	template.on_val = w->invert ? 0 : 1;
	template.off_val = w->invert ? 1 : 0;
	template.ignore_suspend = le32_to_cpu(w->ignore_suspend);
	template.event_flags = le16_to_cpu(w->event_flags);
	template.dobj.index = tplg->index;

	tplg->pos +=
		(sizeof(struct snd_soc_tplg_dapm_widget) +
		 le32_to_cpu(w->priv.size));

	if (w->num_kcontrols == 0) {
		kcontrol_type = 0;
		template.num_kcontrols = 0;
		goto widget;
	}

	control_hdr = (struct snd_soc_tplg_ctl_hdr *)tplg->pos;
	dev_dbg(tplg->dev, "ASoC: template %s has %d controls of type %x\n",
		w->name, w->num_kcontrols, control_hdr->type);

	switch (le32_to_cpu(control_hdr->ops.info)) {
	case SND_SOC_TPLG_CTL_VOLSW:
	case SND_SOC_TPLG_CTL_STROBE:
	case SND_SOC_TPLG_CTL_VOLSW_SX:
	case SND_SOC_TPLG_CTL_VOLSW_XR_SX:
	case SND_SOC_TPLG_CTL_RANGE:
	case SND_SOC_TPLG_DAPM_CTL_VOLSW:
		kcontrol_type = SND_SOC_TPLG_TYPE_MIXER;  /* volume mixer */
		template.num_kcontrols = le32_to_cpu(w->num_kcontrols);
		template.kcontrol_news =
			soc_tplg_dapm_widget_dmixer_create(tplg,
			template.num_kcontrols);
		if (!template.kcontrol_news) {
			ret = -ENOMEM;
			goto hdr_err;
		}
		break;
	case SND_SOC_TPLG_CTL_ENUM:
	case SND_SOC_TPLG_CTL_ENUM_VALUE:
	case SND_SOC_TPLG_DAPM_CTL_ENUM_DOUBLE:
	case SND_SOC_TPLG_DAPM_CTL_ENUM_VIRT:
	case SND_SOC_TPLG_DAPM_CTL_ENUM_VALUE:
		kcontrol_type = SND_SOC_TPLG_TYPE_ENUM;	/* enumerated mixer */
		template.num_kcontrols = le32_to_cpu(w->num_kcontrols);
		template.kcontrol_news =
			soc_tplg_dapm_widget_denum_create(tplg,
			template.num_kcontrols);
		if (!template.kcontrol_news) {
			ret = -ENOMEM;
			goto hdr_err;
		}
		break;
	case SND_SOC_TPLG_CTL_BYTES:
		kcontrol_type = SND_SOC_TPLG_TYPE_BYTES; /* bytes control */
		template.num_kcontrols = le32_to_cpu(w->num_kcontrols);
		template.kcontrol_news =
			soc_tplg_dapm_widget_dbytes_create(tplg,
				template.num_kcontrols);
		if (!template.kcontrol_news) {
			ret = -ENOMEM;
			goto hdr_err;
		}
		break;
	default:
		dev_err(tplg->dev, "ASoC: invalid widget control type %d:%d:%d\n",
			control_hdr->ops.get, control_hdr->ops.put,
			le32_to_cpu(control_hdr->ops.info));
		ret = -EINVAL;
		goto hdr_err;
	}

widget:
	ret = soc_tplg_widget_load(tplg, &template, w);
	if (ret < 0)
		goto hdr_err;

	/* card dapm mutex is held by the core if we are loading topology
	 * data during sound card init. */
	if (card->instantiated)
		widget = snd_soc_dapm_new_control(dapm, &template);
	else
		widget = snd_soc_dapm_new_control_unlocked(dapm, &template);
	if (IS_ERR(widget)) {
		ret = PTR_ERR(widget);
		goto hdr_err;
	}

	widget->dobj.type = SND_SOC_DOBJ_WIDGET;
	widget->dobj.widget.kcontrol_type = kcontrol_type;
	widget->dobj.ops = tplg->ops;
	widget->dobj.index = tplg->index;
	list_add(&widget->dobj.list, &tplg->comp->dobj_list);

	ret = soc_tplg_widget_ready(tplg, widget, w);
	if (ret < 0)
		goto ready_err;

	kfree(template.sname);
	kfree(template.name);

	return 0;

ready_err:
	snd_soc_tplg_widget_remove(widget);
	snd_soc_dapm_free_widget(widget);
hdr_err:
	kfree(template.sname);
err:
	kfree(template.name);
	return ret;
}

static int soc_tplg_dapm_widget_elems_load(struct soc_tplg *tplg,
	struct snd_soc_tplg_hdr *hdr)
{
	struct snd_soc_tplg_dapm_widget *widget;
	int ret, count, i;

	count = le32_to_cpu(hdr->count);

	if (tplg->pass != SOC_TPLG_PASS_WIDGET)
		return 0;

	dev_dbg(tplg->dev, "ASoC: adding %d DAPM widgets\n", count);

	for (i = 0; i < count; i++) {
		widget = (struct snd_soc_tplg_dapm_widget *) tplg->pos;
		if (le32_to_cpu(widget->size) != sizeof(*widget)) {
			dev_err(tplg->dev, "ASoC: invalid widget size\n");
			return -EINVAL;
		}

		ret = soc_tplg_dapm_widget_create(tplg, widget);
		if (ret < 0) {
			dev_err(tplg->dev, "ASoC: failed to load widget %s\n",
				widget->name);
			return ret;
		}
	}

	return 0;
}

static int soc_tplg_dapm_complete(struct soc_tplg *tplg)
{
	struct snd_soc_card *card = tplg->comp->card;
	int ret;

	/* Card might not have been registered at this point.
	 * If so, just return success.
	*/
	if (!card || !card->instantiated) {
		dev_warn(tplg->dev, "ASoC: Parent card not yet available,"
			" widget card binding deferred\n");
		return 0;
	}

	ret = snd_soc_dapm_new_widgets(card);
	if (ret < 0)
		dev_err(tplg->dev, "ASoC: failed to create new widgets %d\n",
			ret);

	return 0;
}

static void set_stream_info(struct snd_soc_pcm_stream *stream,
	struct snd_soc_tplg_stream_caps *caps)
{
	stream->stream_name = kstrdup(caps->name, GFP_KERNEL);
	stream->channels_min = le32_to_cpu(caps->channels_min);
	stream->channels_max = le32_to_cpu(caps->channels_max);
	stream->rates = le32_to_cpu(caps->rates);
	stream->rate_min = le32_to_cpu(caps->rate_min);
	stream->rate_max = le32_to_cpu(caps->rate_max);
	stream->formats = le64_to_cpu(caps->formats);
	stream->sig_bits = le32_to_cpu(caps->sig_bits);
}

static void set_dai_flags(struct snd_soc_dai_driver *dai_drv,
			  unsigned int flag_mask, unsigned int flags)
{
	if (flag_mask & SND_SOC_TPLG_DAI_FLGBIT_SYMMETRIC_RATES)
		dai_drv->symmetric_rates =
			flags & SND_SOC_TPLG_DAI_FLGBIT_SYMMETRIC_RATES ? 1 : 0;

	if (flag_mask & SND_SOC_TPLG_DAI_FLGBIT_SYMMETRIC_CHANNELS)
		dai_drv->symmetric_channels =
			flags & SND_SOC_TPLG_DAI_FLGBIT_SYMMETRIC_CHANNELS ?
			1 : 0;

	if (flag_mask & SND_SOC_TPLG_DAI_FLGBIT_SYMMETRIC_SAMPLEBITS)
		dai_drv->symmetric_samplebits =
			flags & SND_SOC_TPLG_DAI_FLGBIT_SYMMETRIC_SAMPLEBITS ?
			1 : 0;
}

static int soc_tplg_dai_create(struct soc_tplg *tplg,
	struct snd_soc_tplg_pcm *pcm)
{
	struct snd_soc_dai_driver *dai_drv;
	struct snd_soc_pcm_stream *stream;
	struct snd_soc_tplg_stream_caps *caps;
	int ret;

	dai_drv = kzalloc(sizeof(struct snd_soc_dai_driver), GFP_KERNEL);
	if (dai_drv == NULL)
		return -ENOMEM;

	if (strlen(pcm->dai_name))
		dai_drv->name = kstrdup(pcm->dai_name, GFP_KERNEL);
	dai_drv->id = le32_to_cpu(pcm->dai_id);

	if (pcm->playback) {
		stream = &dai_drv->playback;
		caps = &pcm->caps[SND_SOC_TPLG_STREAM_PLAYBACK];
		set_stream_info(stream, caps);
	}

	if (pcm->capture) {
		stream = &dai_drv->capture;
		caps = &pcm->caps[SND_SOC_TPLG_STREAM_CAPTURE];
		set_stream_info(stream, caps);
	}

	if (pcm->compress)
		dai_drv->compress_new = snd_soc_new_compress;

	/* pass control to component driver for optional further init */
	ret = soc_tplg_dai_load(tplg, dai_drv, pcm, NULL);
	if (ret < 0) {
		dev_err(tplg->comp->dev, "ASoC: DAI loading failed\n");
		kfree(dai_drv->playback.stream_name);
		kfree(dai_drv->capture.stream_name);
		kfree(dai_drv->name);
		kfree(dai_drv);
		return ret;
	}

	dai_drv->dobj.index = tplg->index;
	dai_drv->dobj.ops = tplg->ops;
	dai_drv->dobj.type = SND_SOC_DOBJ_PCM;
	list_add(&dai_drv->dobj.list, &tplg->comp->dobj_list);

	/* register the DAI to the component */
	return snd_soc_register_dai(tplg->comp, dai_drv);
}

static void set_link_flags(struct snd_soc_dai_link *link,
		unsigned int flag_mask, unsigned int flags)
{
	if (flag_mask & SND_SOC_TPLG_LNK_FLGBIT_SYMMETRIC_RATES)
		link->symmetric_rates =
			flags & SND_SOC_TPLG_LNK_FLGBIT_SYMMETRIC_RATES ? 1 : 0;

	if (flag_mask & SND_SOC_TPLG_LNK_FLGBIT_SYMMETRIC_CHANNELS)
		link->symmetric_channels =
			flags & SND_SOC_TPLG_LNK_FLGBIT_SYMMETRIC_CHANNELS ?
			1 : 0;

	if (flag_mask & SND_SOC_TPLG_LNK_FLGBIT_SYMMETRIC_SAMPLEBITS)
		link->symmetric_samplebits =
			flags & SND_SOC_TPLG_LNK_FLGBIT_SYMMETRIC_SAMPLEBITS ?
			1 : 0;

	if (flag_mask & SND_SOC_TPLG_LNK_FLGBIT_VOICE_WAKEUP)
		link->ignore_suspend =
		flags & SND_SOC_TPLG_LNK_FLGBIT_VOICE_WAKEUP ?
		1 : 0;
}

/* create the FE DAI link */
static int soc_tplg_fe_link_create(struct soc_tplg *tplg,
	struct snd_soc_tplg_pcm *pcm)
{
	struct snd_soc_dai_link *link;
	int ret;

	link = kzalloc(sizeof(struct snd_soc_dai_link), GFP_KERNEL);
	if (link == NULL)
		return -ENOMEM;

	if (strlen(pcm->pcm_name)) {
		link->name = kstrdup(pcm->pcm_name, GFP_KERNEL);
		link->stream_name = kstrdup(pcm->pcm_name, GFP_KERNEL);
	}
	link->id = le32_to_cpu(pcm->pcm_id);

	if (strlen(pcm->dai_name))
		link->cpu_dai_name = kstrdup(pcm->dai_name, GFP_KERNEL);

	link->codec_name = "snd-soc-dummy";
	link->codec_dai_name = "snd-soc-dummy-dai";

	/* enable DPCM */
	link->dynamic = 1;
	link->dpcm_playback = le32_to_cpu(pcm->playback);
	link->dpcm_capture = le32_to_cpu(pcm->capture);
	if (pcm->flag_mask)
		set_link_flags(link,
			       le32_to_cpu(pcm->flag_mask),
			       le32_to_cpu(pcm->flags));

	/* pass control to component driver for optional further init */
	ret = soc_tplg_dai_link_load(tplg, link, NULL);
	if (ret < 0) {
		dev_err(tplg->comp->dev, "ASoC: FE link loading failed\n");
		kfree(link->name);
		kfree(link->stream_name);
		kfree(link->cpu_dai_name);
		kfree(link);
		return ret;
	}

	link->dobj.index = tplg->index;
	link->dobj.ops = tplg->ops;
	link->dobj.type = SND_SOC_DOBJ_DAI_LINK;
	list_add(&link->dobj.list, &tplg->comp->dobj_list);

	snd_soc_add_dai_link(tplg->comp->card, link);
	return 0;
}

/* create a FE DAI and DAI link from the PCM object */
static int soc_tplg_pcm_create(struct soc_tplg *tplg,
	struct snd_soc_tplg_pcm *pcm)
{
	int ret;

	ret = soc_tplg_dai_create(tplg, pcm);
	if (ret < 0)
		return ret;

	return  soc_tplg_fe_link_create(tplg, pcm);
}

/* copy stream caps from the old version 4 of source */
static void stream_caps_new_ver(struct snd_soc_tplg_stream_caps *dest,
				struct snd_soc_tplg_stream_caps_v4 *src)
{
	dest->size = cpu_to_le32(sizeof(*dest));
	memcpy(dest->name, src->name, SNDRV_CTL_ELEM_ID_NAME_MAXLEN);
	dest->formats = src->formats;
	dest->rates = src->rates;
	dest->rate_min = src->rate_min;
	dest->rate_max = src->rate_max;
	dest->channels_min = src->channels_min;
	dest->channels_max = src->channels_max;
	dest->periods_min = src->periods_min;
	dest->periods_max = src->periods_max;
	dest->period_size_min = src->period_size_min;
	dest->period_size_max = src->period_size_max;
	dest->buffer_size_min = src->buffer_size_min;
	dest->buffer_size_max = src->buffer_size_max;
}

/**
 * pcm_new_ver - Create the new version of PCM from the old version.
 * @tplg: topology context
 * @src: older version of pcm as a source
 * @pcm: latest version of pcm created from the source
 *
 * Support from vesion 4. User should free the returned pcm manually.
 */
static int pcm_new_ver(struct soc_tplg *tplg,
		       struct snd_soc_tplg_pcm *src,
		       struct snd_soc_tplg_pcm **pcm)
{
	struct snd_soc_tplg_pcm *dest;
	struct snd_soc_tplg_pcm_v4 *src_v4;
	int i;

	*pcm = NULL;

	if (le32_to_cpu(src->size) != sizeof(*src_v4)) {
		dev_err(tplg->dev, "ASoC: invalid PCM size\n");
		return -EINVAL;
	}

	dev_warn(tplg->dev, "ASoC: old version of PCM\n");
	src_v4 = (struct snd_soc_tplg_pcm_v4 *)src;
	dest = kzalloc(sizeof(*dest), GFP_KERNEL);
	if (!dest)
		return -ENOMEM;

	dest->size = cpu_to_le32(sizeof(*dest)); /* size of latest abi version */
	memcpy(dest->pcm_name, src_v4->pcm_name, SNDRV_CTL_ELEM_ID_NAME_MAXLEN);
	memcpy(dest->dai_name, src_v4->dai_name, SNDRV_CTL_ELEM_ID_NAME_MAXLEN);
	dest->pcm_id = src_v4->pcm_id;
	dest->dai_id = src_v4->dai_id;
	dest->playback = src_v4->playback;
	dest->capture = src_v4->capture;
	dest->compress = src_v4->compress;
	dest->num_streams = src_v4->num_streams;
	for (i = 0; i < le32_to_cpu(dest->num_streams); i++)
		memcpy(&dest->stream[i], &src_v4->stream[i],
		       sizeof(struct snd_soc_tplg_stream));

	for (i = 0; i < 2; i++)
		stream_caps_new_ver(&dest->caps[i], &src_v4->caps[i]);

	*pcm = dest;
	return 0;
}

static int soc_tplg_pcm_elems_load(struct soc_tplg *tplg,
	struct snd_soc_tplg_hdr *hdr)
{
	struct snd_soc_tplg_pcm *pcm, *_pcm;
	int count;
	int size;
	int i;
	bool abi_match;

	count = le32_to_cpu(hdr->count);

	if (tplg->pass != SOC_TPLG_PASS_PCM_DAI)
		return 0;

	/* check the element size and count */
	pcm = (struct snd_soc_tplg_pcm *)tplg->pos;
	size = le32_to_cpu(pcm->size);
	if (size > sizeof(struct snd_soc_tplg_pcm)
		|| size < sizeof(struct snd_soc_tplg_pcm_v4)) {
		dev_err(tplg->dev, "ASoC: invalid size %d for PCM elems\n",
			size);
		return -EINVAL;
	}

	if (soc_tplg_check_elem_count(tplg,
				      size, count,
				      le32_to_cpu(hdr->payload_size),
				      "PCM DAI")) {
		dev_err(tplg->dev, "ASoC: invalid count %d for PCM DAI elems\n",
			count);
		return -EINVAL;
	}

	for (i = 0; i < count; i++) {
		pcm = (struct snd_soc_tplg_pcm *)tplg->pos;
		size = le32_to_cpu(pcm->size);

		/* check ABI version by size, create a new version of pcm
		 * if abi not match.
		 */
		if (size == sizeof(*pcm)) {
			abi_match = true;
			_pcm = pcm;
		} else {
			abi_match = false;
			pcm_new_ver(tplg, pcm, &_pcm);
		}

		/* create the FE DAIs and DAI links */
		soc_tplg_pcm_create(tplg, _pcm);

		/* offset by version-specific struct size and
		 * real priv data size
		 */
		tplg->pos += size + le32_to_cpu(_pcm->priv.size);

		if (!abi_match)
			kfree(_pcm); /* free the duplicated one */
	}

	dev_dbg(tplg->dev, "ASoC: adding %d PCM DAIs\n", count);

	return 0;
}

/**
 * set_link_hw_format - Set the HW audio format of the physical DAI link.
 * @link: &snd_soc_dai_link which should be updated
 * @cfg: physical link configs.
 *
 * Topology context contains a list of supported HW formats (configs) and
 * a default format ID for the physical link. This function will use this
 * default ID to choose the HW format to set the link's DAI format for init.
 */
static void set_link_hw_format(struct snd_soc_dai_link *link,
			struct snd_soc_tplg_link_config *cfg)
{
	struct snd_soc_tplg_hw_config *hw_config;
	unsigned char bclk_master, fsync_master;
	unsigned char invert_bclk, invert_fsync;
	int i;

	for (i = 0; i < le32_to_cpu(cfg->num_hw_configs); i++) {
		hw_config = &cfg->hw_config[i];
		if (hw_config->id != cfg->default_hw_config_id)
			continue;

		link->dai_fmt = le32_to_cpu(hw_config->fmt) &
			SND_SOC_DAIFMT_FORMAT_MASK;

		/* clock gating */
		switch (hw_config->clock_gated) {
		case SND_SOC_TPLG_DAI_CLK_GATE_GATED:
			link->dai_fmt |= SND_SOC_DAIFMT_GATED;
			break;

		case SND_SOC_TPLG_DAI_CLK_GATE_CONT:
			link->dai_fmt |= SND_SOC_DAIFMT_CONT;
			break;

		default:
			/* ignore the value */
			break;
		}

		/* clock signal polarity */
		invert_bclk = hw_config->invert_bclk;
		invert_fsync = hw_config->invert_fsync;
		if (!invert_bclk && !invert_fsync)
			link->dai_fmt |= SND_SOC_DAIFMT_NB_NF;
		else if (!invert_bclk && invert_fsync)
			link->dai_fmt |= SND_SOC_DAIFMT_NB_IF;
		else if (invert_bclk && !invert_fsync)
			link->dai_fmt |= SND_SOC_DAIFMT_IB_NF;
		else
			link->dai_fmt |= SND_SOC_DAIFMT_IB_IF;

		/* clock masters */
		bclk_master = (hw_config->bclk_master ==
			       SND_SOC_TPLG_BCLK_CM);
		fsync_master = (hw_config->fsync_master ==
				SND_SOC_TPLG_FSYNC_CM);
		if (bclk_master && fsync_master)
			link->dai_fmt |= SND_SOC_DAIFMT_CBM_CFM;
		else if (!bclk_master && fsync_master)
			link->dai_fmt |= SND_SOC_DAIFMT_CBS_CFM;
		else if (bclk_master && !fsync_master)
			link->dai_fmt |= SND_SOC_DAIFMT_CBM_CFS;
		else
			link->dai_fmt |= SND_SOC_DAIFMT_CBS_CFS;
	}
}

/**
 * link_new_ver - Create a new physical link config from the old
 * version of source.
 * @tplg: topology context
 * @src: old version of phyical link config as a source
 * @link: latest version of physical link config created from the source
 *
 * Support from vesion 4. User need free the returned link config manually.
 */
static int link_new_ver(struct soc_tplg *tplg,
			struct snd_soc_tplg_link_config *src,
			struct snd_soc_tplg_link_config **link)
{
	struct snd_soc_tplg_link_config *dest;
	struct snd_soc_tplg_link_config_v4 *src_v4;
	int i;

	*link = NULL;

	if (le32_to_cpu(src->size) !=
	    sizeof(struct snd_soc_tplg_link_config_v4)) {
		dev_err(tplg->dev, "ASoC: invalid physical link config size\n");
		return -EINVAL;
	}

	dev_warn(tplg->dev, "ASoC: old version of physical link config\n");

	src_v4 = (struct snd_soc_tplg_link_config_v4 *)src;
	dest = kzalloc(sizeof(*dest), GFP_KERNEL);
	if (!dest)
		return -ENOMEM;

	dest->size = cpu_to_le32(sizeof(*dest));
	dest->id = src_v4->id;
	dest->num_streams = src_v4->num_streams;
	for (i = 0; i < le32_to_cpu(dest->num_streams); i++)
		memcpy(&dest->stream[i], &src_v4->stream[i],
		       sizeof(struct snd_soc_tplg_stream));

	*link = dest;
	return 0;
}

/* Find and configure an existing physical DAI link */
static int soc_tplg_link_config(struct soc_tplg *tplg,
	struct snd_soc_tplg_link_config *cfg)
{
	struct snd_soc_dai_link *link;
	const char *name, *stream_name;
	size_t len;
	int ret;

	len = strnlen(cfg->name, SNDRV_CTL_ELEM_ID_NAME_MAXLEN);
	if (len == SNDRV_CTL_ELEM_ID_NAME_MAXLEN)
		return -EINVAL;
	else if (len)
		name = cfg->name;
	else
		name = NULL;

	len = strnlen(cfg->stream_name, SNDRV_CTL_ELEM_ID_NAME_MAXLEN);
	if (len == SNDRV_CTL_ELEM_ID_NAME_MAXLEN)
		return -EINVAL;
	else if (len)
		stream_name = cfg->stream_name;
	else
		stream_name = NULL;

	link = snd_soc_find_dai_link(tplg->comp->card, le32_to_cpu(cfg->id),
				     name, stream_name);
	if (!link) {
		dev_err(tplg->dev, "ASoC: physical link %s (id %d) not exist\n",
			name, cfg->id);
		return -EINVAL;
	}

	/* hw format */
	if (cfg->num_hw_configs)
		set_link_hw_format(link, cfg);

	/* flags */
	if (cfg->flag_mask)
		set_link_flags(link,
			       le32_to_cpu(cfg->flag_mask),
			       le32_to_cpu(cfg->flags));

	/* pass control to component driver for optional further init */
	ret = soc_tplg_dai_link_load(tplg, link, cfg);
	if (ret < 0) {
		dev_err(tplg->dev, "ASoC: physical link loading failed\n");
		return ret;
	}

	/* for unloading it in snd_soc_tplg_component_remove */
	link->dobj.index = tplg->index;
	link->dobj.ops = tplg->ops;
	link->dobj.type = SND_SOC_DOBJ_BACKEND_LINK;
	list_add(&link->dobj.list, &tplg->comp->dobj_list);

	return 0;
}


/* Load physical link config elements from the topology context */
static int soc_tplg_link_elems_load(struct soc_tplg *tplg,
	struct snd_soc_tplg_hdr *hdr)
{
	struct snd_soc_tplg_link_config *link, *_link;
	int count;
	int size;
	int i, ret;
	bool abi_match;

	count = le32_to_cpu(hdr->count);

	if (tplg->pass != SOC_TPLG_PASS_LINK) {
		tplg->pos += le32_to_cpu(hdr->size) +
			le32_to_cpu(hdr->payload_size);
		return 0;
	};

	/* check the element size and count */
	link = (struct snd_soc_tplg_link_config *)tplg->pos;
	size = le32_to_cpu(link->size);
	if (size > sizeof(struct snd_soc_tplg_link_config)
		|| size < sizeof(struct snd_soc_tplg_link_config_v4)) {
		dev_err(tplg->dev, "ASoC: invalid size %d for physical link elems\n",
			size);
		return -EINVAL;
	}

	if (soc_tplg_check_elem_count(tplg,
				      size, count,
				      le32_to_cpu(hdr->payload_size),
				      "physical link config")) {
		dev_err(tplg->dev, "ASoC: invalid count %d for physical link elems\n",
			count);
		return -EINVAL;
	}

	/* config physical DAI links */
	for (i = 0; i < count; i++) {
		link = (struct snd_soc_tplg_link_config *)tplg->pos;
		size = le32_to_cpu(link->size);
		if (size == sizeof(*link)) {
			abi_match = true;
			_link = link;
		} else {
			abi_match = false;
			ret = link_new_ver(tplg, link, &_link);
			if (ret < 0)
				return ret;
		}

		ret = soc_tplg_link_config(tplg, _link);
		if (ret < 0)
			return ret;

		/* offset by version-specific struct size and
		 * real priv data size
		 */
		tplg->pos += size + le32_to_cpu(_link->priv.size);

		if (!abi_match)
			kfree(_link); /* free the duplicated one */
	}

	return 0;
}

/**
 * soc_tplg_dai_config - Find and configure an existing physical DAI.
 * @tplg: topology context
 * @d: physical DAI configs.
 *
 * The physical dai should already be registered by the platform driver.
 * The platform driver should specify the DAI name and ID for matching.
 */
static int soc_tplg_dai_config(struct soc_tplg *tplg,
			       struct snd_soc_tplg_dai *d)
{
	struct snd_soc_dai_link_component dai_component;
	struct snd_soc_dai *dai;
	struct snd_soc_dai_driver *dai_drv;
	struct snd_soc_pcm_stream *stream;
	struct snd_soc_tplg_stream_caps *caps;
	int ret;

	memset(&dai_component, 0, sizeof(dai_component));

	dai_component.dai_name = d->dai_name;
	dai = snd_soc_find_dai(&dai_component);
	if (!dai) {
		dev_err(tplg->dev, "ASoC: physical DAI %s not registered\n",
			d->dai_name);
		return -EINVAL;
	}

	if (le32_to_cpu(d->dai_id) != dai->id) {
		dev_err(tplg->dev, "ASoC: physical DAI %s id mismatch\n",
			d->dai_name);
		return -EINVAL;
	}

	dai_drv = dai->driver;
	if (!dai_drv)
		return -EINVAL;

	if (d->playback) {
		stream = &dai_drv->playback;
		caps = &d->caps[SND_SOC_TPLG_STREAM_PLAYBACK];
		set_stream_info(stream, caps);
	}

	if (d->capture) {
		stream = &dai_drv->capture;
		caps = &d->caps[SND_SOC_TPLG_STREAM_CAPTURE];
		set_stream_info(stream, caps);
	}

	if (d->flag_mask)
		set_dai_flags(dai_drv,
			      le32_to_cpu(d->flag_mask),
			      le32_to_cpu(d->flags));

	/* pass control to component driver for optional further init */
	ret = soc_tplg_dai_load(tplg, dai_drv, NULL, dai);
	if (ret < 0) {
		dev_err(tplg->comp->dev, "ASoC: DAI loading failed\n");
		return ret;
	}

	return 0;
}

/* load physical DAI elements */
static int soc_tplg_dai_elems_load(struct soc_tplg *tplg,
				   struct snd_soc_tplg_hdr *hdr)
{
	struct snd_soc_tplg_dai *dai;
	int count;
	int i;

	count = le32_to_cpu(hdr->count);

	if (tplg->pass != SOC_TPLG_PASS_BE_DAI)
		return 0;

	/* config the existing BE DAIs */
	for (i = 0; i < count; i++) {
		dai = (struct snd_soc_tplg_dai *)tplg->pos;
		if (le32_to_cpu(dai->size) != sizeof(*dai)) {
			dev_err(tplg->dev, "ASoC: invalid physical DAI size\n");
			return -EINVAL;
		}

		soc_tplg_dai_config(tplg, dai);
		tplg->pos += (sizeof(*dai) + le32_to_cpu(dai->priv.size));
	}

	dev_dbg(tplg->dev, "ASoC: Configure %d BE DAIs\n", count);
	return 0;
}

/**
 * manifest_new_ver - Create a new version of manifest from the old version
 * of source.
 * @tplg: topology context
 * @src: old version of manifest as a source
 * @manifest: latest version of manifest created from the source
 *
 * Support from vesion 4. Users need free the returned manifest manually.
 */
static int manifest_new_ver(struct soc_tplg *tplg,
			    struct snd_soc_tplg_manifest *src,
			    struct snd_soc_tplg_manifest **manifest)
{
	struct snd_soc_tplg_manifest *dest;
	struct snd_soc_tplg_manifest_v4 *src_v4;
	int size;

	*manifest = NULL;

	size = le32_to_cpu(src->size);
	if (size != sizeof(*src_v4)) {
		dev_warn(tplg->dev, "ASoC: invalid manifest size %d\n",
			 size);
		if (size)
			return -EINVAL;
		src->size = cpu_to_le32(sizeof(*src_v4));
	}

	dev_warn(tplg->dev, "ASoC: old version of manifest\n");

	src_v4 = (struct snd_soc_tplg_manifest_v4 *)src;
	dest = kzalloc(sizeof(*dest) + le32_to_cpu(src_v4->priv.size),
		       GFP_KERNEL);
	if (!dest)
		return -ENOMEM;

	dest->size = cpu_to_le32(sizeof(*dest)); /* size of latest abi version */
	dest->control_elems = src_v4->control_elems;
	dest->widget_elems = src_v4->widget_elems;
	dest->graph_elems = src_v4->graph_elems;
	dest->pcm_elems = src_v4->pcm_elems;
	dest->dai_link_elems = src_v4->dai_link_elems;
	dest->priv.size = src_v4->priv.size;
	if (dest->priv.size)
		memcpy(dest->priv.data, src_v4->priv.data,
		       le32_to_cpu(src_v4->priv.size));

	*manifest = dest;
	return 0;
}

static int soc_tplg_manifest_load(struct soc_tplg *tplg,
				  struct snd_soc_tplg_hdr *hdr)
{
	struct snd_soc_tplg_manifest *manifest, *_manifest;
	bool abi_match;
	int err;

	if (tplg->pass != SOC_TPLG_PASS_MANIFEST)
		return 0;

	manifest = (struct snd_soc_tplg_manifest *)tplg->pos;

	/* check ABI version by size, create a new manifest if abi not match */
	if (le32_to_cpu(manifest->size) == sizeof(*manifest)) {
		abi_match = true;
		_manifest = manifest;
	} else {
		abi_match = false;
		err = manifest_new_ver(tplg, manifest, &_manifest);
		if (err < 0)
			return err;
	}

	/* pass control to component driver for optional further init */
	if (tplg->comp && tplg->ops && tplg->ops->manifest)
		return tplg->ops->manifest(tplg->comp, tplg->index, _manifest);

	if (!abi_match)	/* free the duplicated one */
		kfree(_manifest);

	return 0;
}

/* validate header magic, size and type */
static int soc_valid_header(struct soc_tplg *tplg,
	struct snd_soc_tplg_hdr *hdr)
{
	if (soc_tplg_get_hdr_offset(tplg) >= tplg->fw->size)
		return 0;

	if (le32_to_cpu(hdr->size) != sizeof(*hdr)) {
		dev_err(tplg->dev,
			"ASoC: invalid header size for type %d at offset 0x%lx size 0x%zx.\n",
			le32_to_cpu(hdr->type), soc_tplg_get_hdr_offset(tplg),
			tplg->fw->size);
		return -EINVAL;
	}

	/* big endian firmware objects not supported atm */
	if (hdr->magic == SOC_TPLG_MAGIC_BIG_ENDIAN) {
		dev_err(tplg->dev,
			"ASoC: pass %d big endian not supported header got %x at offset 0x%lx size 0x%zx.\n",
			tplg->pass, hdr->magic,
			soc_tplg_get_hdr_offset(tplg), tplg->fw->size);
		return -EINVAL;
	}

	if (le32_to_cpu(hdr->magic) != SND_SOC_TPLG_MAGIC) {
		dev_err(tplg->dev,
			"ASoC: pass %d does not have a valid header got %x at offset 0x%lx size 0x%zx.\n",
			tplg->pass, hdr->magic,
			soc_tplg_get_hdr_offset(tplg), tplg->fw->size);
		return -EINVAL;
	}

	/* Support ABI from version 4 */
	if (le32_to_cpu(hdr->abi) > SND_SOC_TPLG_ABI_VERSION ||
	    le32_to_cpu(hdr->abi) < SND_SOC_TPLG_ABI_VERSION_MIN) {
		dev_err(tplg->dev,
			"ASoC: pass %d invalid ABI version got 0x%x need 0x%x at offset 0x%lx size 0x%zx.\n",
			tplg->pass, hdr->abi,
			SND_SOC_TPLG_ABI_VERSION, soc_tplg_get_hdr_offset(tplg),
			tplg->fw->size);
		return -EINVAL;
	}

	if (hdr->payload_size == 0) {
		dev_err(tplg->dev, "ASoC: header has 0 size at offset 0x%lx.\n",
			soc_tplg_get_hdr_offset(tplg));
		return -EINVAL;
	}

	if (tplg->pass == le32_to_cpu(hdr->type))
		dev_dbg(tplg->dev,
			"ASoC: Got 0x%x bytes of type %d version %d vendor %d at pass %d\n",
			hdr->payload_size, hdr->type, hdr->version,
			hdr->vendor_type, tplg->pass);

	return 1;
}

/* check header type and call appropriate handler */
static int soc_tplg_load_header(struct soc_tplg *tplg,
	struct snd_soc_tplg_hdr *hdr)
{
	tplg->pos = tplg->hdr_pos + sizeof(struct snd_soc_tplg_hdr);

	/* check for matching ID */
	if (le32_to_cpu(hdr->index) != tplg->req_index &&
		tplg->req_index != SND_SOC_TPLG_INDEX_ALL)
		return 0;

	tplg->index = le32_to_cpu(hdr->index);

	switch (le32_to_cpu(hdr->type)) {
	case SND_SOC_TPLG_TYPE_MIXER:
	case SND_SOC_TPLG_TYPE_ENUM:
	case SND_SOC_TPLG_TYPE_BYTES:
		return soc_tplg_kcontrol_elems_load(tplg, hdr);
	case SND_SOC_TPLG_TYPE_DAPM_GRAPH:
		return soc_tplg_dapm_graph_elems_load(tplg, hdr);
	case SND_SOC_TPLG_TYPE_DAPM_WIDGET:
		return soc_tplg_dapm_widget_elems_load(tplg, hdr);
	case SND_SOC_TPLG_TYPE_PCM:
		return soc_tplg_pcm_elems_load(tplg, hdr);
	case SND_SOC_TPLG_TYPE_DAI:
		return soc_tplg_dai_elems_load(tplg, hdr);
	case SND_SOC_TPLG_TYPE_DAI_LINK:
	case SND_SOC_TPLG_TYPE_BACKEND_LINK:
		/* physical link configurations */
		return soc_tplg_link_elems_load(tplg, hdr);
	case SND_SOC_TPLG_TYPE_MANIFEST:
		return soc_tplg_manifest_load(tplg, hdr);
	default:
		/* bespoke vendor data object */
		return soc_tplg_vendor_load(tplg, hdr);
	}

	return 0;
}

/* process the topology file headers */
static int soc_tplg_process_headers(struct soc_tplg *tplg)
{
	struct snd_soc_tplg_hdr *hdr;
	int ret;

	tplg->pass = SOC_TPLG_PASS_START;

	/* process the header types from start to end */
	while (tplg->pass <= SOC_TPLG_PASS_END) {

		tplg->hdr_pos = tplg->fw->data;
		hdr = (struct snd_soc_tplg_hdr *)tplg->hdr_pos;

		while (!soc_tplg_is_eof(tplg)) {

			/* make sure header is valid before loading */
			ret = soc_valid_header(tplg, hdr);
			if (ret < 0)
				return ret;
			else if (ret == 0)
				break;

			/* load the header object */
			ret = soc_tplg_load_header(tplg, hdr);
			if (ret < 0)
				return ret;

			/* goto next header */
			tplg->hdr_pos += le32_to_cpu(hdr->payload_size) +
				sizeof(struct snd_soc_tplg_hdr);
			hdr = (struct snd_soc_tplg_hdr *)tplg->hdr_pos;
		}

		/* next data type pass */
		tplg->pass++;
	}

	/* signal DAPM we are complete */
	ret = soc_tplg_dapm_complete(tplg);
	if (ret < 0)
		dev_err(tplg->dev,
			"ASoC: failed to initialise DAPM from Firmware\n");

	return ret;
}

static int soc_tplg_load(struct soc_tplg *tplg)
{
	int ret;

	ret = soc_tplg_process_headers(tplg);
	if (ret == 0)
		soc_tplg_complete(tplg);

	return ret;
}

/* load audio component topology from "firmware" file */
int snd_soc_tplg_component_load(struct snd_soc_component *comp,
	struct snd_soc_tplg_ops *ops, const struct firmware *fw, u32 id)
{
	struct soc_tplg tplg;
	int ret;

	/* setup parsing context */
	memset(&tplg, 0, sizeof(tplg));
	tplg.fw = fw;
	tplg.dev = comp->dev;
	tplg.comp = comp;
	tplg.ops = ops;
	tplg.req_index = id;
	tplg.io_ops = ops->io_ops;
	tplg.io_ops_count = ops->io_ops_count;
	tplg.bytes_ext_ops = ops->bytes_ext_ops;
	tplg.bytes_ext_ops_count = ops->bytes_ext_ops_count;

	ret = soc_tplg_load(&tplg);
	/* free the created components if fail to load topology */
	if (ret)
		snd_soc_tplg_component_remove(comp, SND_SOC_TPLG_INDEX_ALL);

	return ret;
}
EXPORT_SYMBOL_GPL(snd_soc_tplg_component_load);

/* remove this dynamic widget */
void snd_soc_tplg_widget_remove(struct snd_soc_dapm_widget *w)
{
	/* make sure we are a widget */
	if (w->dobj.type != SND_SOC_DOBJ_WIDGET)
		return;

	remove_widget(w->dapm->component, &w->dobj, SOC_TPLG_PASS_WIDGET);
}
EXPORT_SYMBOL_GPL(snd_soc_tplg_widget_remove);

/* remove all dynamic widgets from this DAPM context */
void snd_soc_tplg_widget_remove_all(struct snd_soc_dapm_context *dapm,
	u32 index)
{
	struct snd_soc_dapm_widget *w, *next_w;

	list_for_each_entry_safe(w, next_w, &dapm->card->widgets, list) {

		/* make sure we are a widget with correct context */
		if (w->dobj.type != SND_SOC_DOBJ_WIDGET || w->dapm != dapm)
			continue;

		/* match ID */
		if (w->dobj.index != index &&
			w->dobj.index != SND_SOC_TPLG_INDEX_ALL)
			continue;
		/* check and free and dynamic widget kcontrols */
		snd_soc_tplg_widget_remove(w);
		snd_soc_dapm_free_widget(w);
	}
	snd_soc_dapm_reset_cache(dapm);
}
EXPORT_SYMBOL_GPL(snd_soc_tplg_widget_remove_all);

/* remove dynamic controls from the component driver */
int snd_soc_tplg_component_remove(struct snd_soc_component *comp, u32 index)
{
	struct snd_soc_dobj *dobj, *next_dobj;
	int pass = SOC_TPLG_PASS_END;

	/* process the header types from end to start */
	while (pass >= SOC_TPLG_PASS_START) {

		/* remove mixer controls */
		list_for_each_entry_safe(dobj, next_dobj, &comp->dobj_list,
			list) {

			/* match index */
			if (dobj->index != index &&
				index != SND_SOC_TPLG_INDEX_ALL)
				continue;

			switch (dobj->type) {
			case SND_SOC_DOBJ_MIXER:
				remove_mixer(comp, dobj, pass);
				break;
			case SND_SOC_DOBJ_ENUM:
				remove_enum(comp, dobj, pass);
				break;
			case SND_SOC_DOBJ_BYTES:
				remove_bytes(comp, dobj, pass);
				break;
			case SND_SOC_DOBJ_GRAPH:
				remove_route(comp, dobj, pass);
				break;
			case SND_SOC_DOBJ_WIDGET:
				remove_widget(comp, dobj, pass);
				break;
			case SND_SOC_DOBJ_PCM:
				remove_dai(comp, dobj, pass);
				break;
			case SND_SOC_DOBJ_DAI_LINK:
				remove_link(comp, dobj, pass);
				break;
			case SND_SOC_DOBJ_BACKEND_LINK:
				/*
				 * call link_unload ops if extra
				 * deinitialization is needed.
				 */
				remove_backend_link(comp, dobj, pass);
				break;
			default:
				dev_err(comp->dev, "ASoC: invalid component type %d for removal\n",
					dobj->type);
				break;
			}
		}
		pass--;
	}

	/* let caller know if FW can be freed when no objects are left */
	return !list_empty(&comp->dobj_list);
}
EXPORT_SYMBOL_GPL(snd_soc_tplg_component_remove);<|MERGE_RESOLUTION|>--- conflicted
+++ resolved
@@ -538,11 +538,8 @@
 		if (dai->driver == dai_drv)
 			dai->driver = NULL;
 
-<<<<<<< HEAD
-=======
 	kfree(dai_drv->playback.stream_name);
 	kfree(dai_drv->capture.stream_name);
->>>>>>> 0ecfebd2
 	kfree(dai_drv->name);
 	list_del(&dobj->list);
 	kfree(dai_drv);
@@ -1184,15 +1181,10 @@
 	struct snd_soc_dapm_context *dapm = &tplg->comp->dapm;
 	struct snd_soc_tplg_dapm_graph_elem *elem;
 	struct snd_soc_dapm_route **routes;
-<<<<<<< HEAD
-	int count = hdr->count, i, j;
-	int ret = 0;
-=======
 	int count, i, j;
 	int ret = 0;
 
 	count = le32_to_cpu(hdr->count);
->>>>>>> 0ecfebd2
 
 	if (tplg->pass != SOC_TPLG_PASS_GRAPH) {
 		tplg->pos +=
@@ -1257,24 +1249,16 @@
 			ret = -EINVAL;
 			break;
 		}
-<<<<<<< HEAD
 
 		routes[i]->source = elem->source;
 		routes[i]->sink = elem->sink;
 
-=======
-
-		routes[i]->source = elem->source;
-		routes[i]->sink = elem->sink;
-
->>>>>>> 0ecfebd2
 		/* set to NULL atm for tplg users */
 		routes[i]->connected = NULL;
 		if (strnlen(elem->control, SNDRV_CTL_ELEM_ID_NAME_MAXLEN) == 0)
 			routes[i]->control = NULL;
 		else
 			routes[i]->control = elem->control;
-<<<<<<< HEAD
 
 		/* add route dobj to dobj_list */
 		routes[i]->dobj.type = SND_SOC_DOBJ_GRAPH;
@@ -1282,15 +1266,6 @@
 		routes[i]->dobj.index = tplg->index;
 		list_add(&routes[i]->dobj.list, &tplg->comp->dobj_list);
 
-=======
-
-		/* add route dobj to dobj_list */
-		routes[i]->dobj.type = SND_SOC_DOBJ_GRAPH;
-		routes[i]->dobj.ops = tplg->ops;
-		routes[i]->dobj.index = tplg->index;
-		list_add(&routes[i]->dobj.list, &tplg->comp->dobj_list);
-
->>>>>>> 0ecfebd2
 		soc_tplg_add_route(tplg, routes[i]);
 
 		/* add route, but keep going if some fail */
